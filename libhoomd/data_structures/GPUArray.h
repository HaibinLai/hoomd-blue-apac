/*
Highly Optimized Object-oriented Many-particle Dynamics -- Blue Edition
(HOOMD-blue) Open Source Software License Copyright 2008-2011 Ames Laboratory
Iowa State University and The Regents of the University of Michigan All rights
reserved.

HOOMD-blue may contain modifications ("Contributions") provided, and to which
copyright is held, by various Contributors who have granted The Regents of the
University of Michigan the right to modify and/or distribute such Contributions.

You may redistribute, use, and create derivate works of HOOMD-blue, in source
and binary forms, provided you abide by the following conditions:

* Redistributions of source code must retain the above copyright notice, this
list of conditions, and the following disclaimer both in the code and
prominently in any materials provided with the distribution.

* Redistributions in binary form must reproduce the above copyright notice, this
list of conditions, and the following disclaimer in the documentation and/or
other materials provided with the distribution.

* All publications and presentations based on HOOMD-blue, including any reports
or published results obtained, in whole or in part, with HOOMD-blue, will
acknowledge its use according to the terms posted at the time of submission on:
http://codeblue.umich.edu/hoomd-blue/citations.html

* Any electronic documents citing HOOMD-Blue will link to the HOOMD-Blue website:
http://codeblue.umich.edu/hoomd-blue/

* Apart from the above required attributions, neither the name of the copyright
holder nor the names of HOOMD-blue's contributors may be used to endorse or
promote products derived from this software without specific prior written
permission.

Disclaimer

THIS SOFTWARE IS PROVIDED BY THE COPYRIGHT HOLDER AND CONTRIBUTORS ``AS IS'' AND
ANY EXPRESS OR IMPLIED WARRANTIES, INCLUDING, BUT NOT LIMITED TO, THE IMPLIED
WARRANTIES OF MERCHANTABILITY, FITNESS FOR A PARTICULAR PURPOSE, AND/OR ANY
WARRANTIES THAT THIS SOFTWARE IS FREE OF INFRINGEMENT ARE DISCLAIMED.

IN NO EVENT SHALL THE COPYRIGHT HOLDER OR CONTRIBUTORS BE LIABLE FOR ANY DIRECT,
INDIRECT, INCIDENTAL, SPECIAL, EXEMPLARY, OR CONSEQUENTIAL DAMAGES (INCLUDING,
BUT NOT LIMITED TO, PROCUREMENT OF SUBSTITUTE GOODS OR SERVICES; LOSS OF USE,
DATA, OR PROFITS; OR BUSINESS INTERRUPTION) HOWEVER CAUSED AND ON ANY THEORY OF
LIABILITY, WHETHER IN CONTRACT, STRICT LIABILITY, OR TORT (INCLUDING NEGLIGENCE
OR OTHERWISE) ARISING IN ANY WAY OUT OF THE USE OF THIS SOFTWARE, EVEN IF
ADVISED OF THE POSSIBILITY OF SUCH DAMAGE.
*/

// Maintainer: joaander

/*! \file GPUArray.h
    \brief Defines the GPUArray class
*/

#ifdef NVCC
#error This header cannot be compiled by nvcc
#endif

#ifndef __GPUARRAY_H__
#define __GPUARRAY_H__

// for vector types
#ifdef ENABLE_CUDA
#include <cuda_runtime.h>
#endif

#include "ExecutionConfiguration.h"
#include <iostream>
#include <stdexcept>
#include <algorithm>
#include <boost/bind.hpp>

//! Specifies where to acquire the data
struct access_location
    {
    //! The enum
    enum Enum
        {
        host,   //!< Ask to acquire the data on the host
#ifdef ENABLE_CUDA
        device  //!< Ask to acquire the data on the device
#endif
        };
    };

//! Defines where the data is currently stored
struct data_location
    {
    //! The enum
    enum Enum
        {
        host,       //!< Data was last updated on the host
#ifdef ENABLE_CUDA
        device,     //!< Data was last updated on the device
        hostdevice  //!< Data is up to date on both the host and device
#endif
        };
    };

//! Sepcify how the data is to be accessed
struct access_mode
    {
    //! The enum
    enum Enum
        {
        read,       //!< Data will be accessed read only
        readwrite,  //!< Data will be accessed for read and write
        overwrite   //!< The data is to be completely overwritten during this aquire
        };
    };

template<class T> class GPUArray;

//! Handle to access the data pointer handled by GPUArray
/*! The data in GPUArray is only accessible via ArrayHandle. The pointer is accessible for the lifetime of the
    ArrayHandle. When the ArrayHandle is destroyed, the GPUArray is notified that the data has been released. This
    tracking mechanism provides for error checking that will cause code assertions to fail if the data is aquired
    more than once.

    ArrayHandle is intended to be used within a scope limiting its use. For example:
    \code
GPUArray<int> gpu_array(100);

    {
    ArrayHandle<int> h_handle(gpu_array, access_location::host, access_mode::readwrite);
    ... use h_handle.data ...
    }
    \endcode

    The actual raw pointer \a data should \b NOT be assumed to be the same after the handle is released.
    The pointer may in fact be re-allocated somewhere else after the handle is released and before the next handle
    is acquired.

    \ingroup data_structs
*/
template<class T> class ArrayHandle
    {
    public:
        //! Aquires the data and sets \a m_data
        inline ArrayHandle(const GPUArray<T>& gpu_array, const access_location::Enum location = access_location::host,
                           const access_mode::Enum mode = access_mode::readwrite);
        //! Notifies the containing GPUArray that the handle has been released
        inline ~ArrayHandle();
        
        T* const data;          //!< Pointer to data
        
    private:
        const GPUArray<T>& m_gpu_array; //!< Reference to the GPUArray that owns \a data
    };

//! Class for managing an array of elements on the GPU mirrored to the CPU
/*!
GPUArray provides a template class for managing the majority of the GPU<->CPU memory usage patterns in
HOOMD. It represents a single array of elements which is present both on the CPU and GPU. Via
ArrayHandle, classes can access the array pointers through a handle for a short time. All needed
memory transfers from the host <-> device are handled by the class based on the access mode and
location specified when acquiring an ArrayHandle.

GPUArray is fairly advanced, C++ wise. It is a template class, so GPUArray's of floats, float4's,
uint2's, etc.. can be made. It comes with a copy constructor and = operator so you can (expensively)
pass GPUArray's around in arguments or overwite one with another via assignment (inexpensive swaps can be
performed with swap()). The ArrayHandle acquisition method guarantees that every aquired handle will be
released. About the only thing it \b doesn't do is prevent the user from writing to a pointer acquired
with a read only mode.

At a high level, GPUArray encapsulates a single flat data pointer \a T* \a data with \a num_elements
elements, and keeps a copy of this data on both the host and device. When accessing this data through
the construction of an ArrayHandle instance, the \a location (host or device) you wish to access the data
must be specified along with an access \a mode (read, readwrite, overwrite).

When the data is accessed in the same location it was last written to, the pointer is simply returned.
If the data is accessed in a different location, it will be copied before the pointer is returned.

When the data is accessed in the \a read mode, it is assumed that the data will not be written to and
thus there is no need to copy memory the next time the data is aquired somewhere else. Using the readwrite
mode specifies that the data is to be read and written to, necessitating possible copies to the desired location
before the data can be accessed and again before the next access. If the data is to be completely overwritten
\b without reading it first, then an expensive memory copy can be avoided by using the \a overwrite mode.

Data with both 1-D and 2-D representations can be allocated by using the appropriate constructor.
2-D allocated data is still just a flat pointer, but the row width is rounded up to a multiple of
16 elements to facilitate coalescing. The actual allocated width is accessible with getPitch(). Here
is an example of addressing element i,j in a 2-D allocated GPUArray.
\code
GPUArray<int> gpu_array(100, 200, exec_conf);
unsigned int pitch = gpu_array.getPitch();

ArrayHandle<int> h_handle(gpu_array, access_location::host, access_mode::readwrite);
h_handle.data[i*pitch + j] = 5;
\endcode

A future modification of GPUArray will allow mirroring or splitting the data across multiple GPUs.

\ingroup data_structs
*/
template<class T> class GPUArray
    {
    public:
        //! Constructs a NULL GPUArray
        GPUArray();
        //! Constructs a 1-D GPUArray
        GPUArray(unsigned int num_elements, boost::shared_ptr<const ExecutionConfiguration> exec_conf);
        //! Constructs a 2-D GPUArray
        GPUArray(unsigned int width, unsigned int height, boost::shared_ptr<const ExecutionConfiguration> exec_conf);
        //! Frees memory
        virtual ~GPUArray();
        
        //! Copy constructor
        GPUArray(const GPUArray& from);
        //! = operator
        GPUArray& operator=(const GPUArray& rhs);
        
        //! Swap the pointers in two GPUArrays
        inline void swap(GPUArray& from);
       
        //! Swap the pointers of two equally sized GPUArrays
        inline void swap(GPUArray& from) const;

        //! Get the number of elements
        /*!
         - For 1-D allocated GPUArrays, this is the number of elements allocated.
         - For 2-D allocated GPUArrays, this is the \b total number of elements (\a pitch * \a height) allocated
        */
        unsigned int getNumElements() const
            {
            return m_num_elements;
            }
            
        //! Test if the GPUArray is NULL
        bool isNull() const
            {
            return (h_data == NULL);
            }
            
        //! Get the width of the allocated rows in elements
        /*!
         - For 2-D allocated GPUArrays, this is the total width of a row in memory (including the padding added for coalescing)
         - For 1-D allocated GPUArrays, this is the simply the number of elements allocated.
        */
        unsigned int getPitch() const
            {
            return m_pitch;
            }
            
        //! Get the number of rows allocated
        /*!
         - For 2-D allocated GPUArrays, this is the height given to the constructor
         - For 1-D allocated GPUArrays, this is the simply 1.
        */
        unsigned int getHeight() const
            {
            return m_height;
            }

        //! Resize the GPUArray
        /*! This method resizes the array by allocating a new array and copying over the elements
            from the old array. This is a slow process.
            Only data from the currently active memory location (gpu/cpu) is copied over to the resized
            memory area.
        */
        virtual void resize(unsigned int num_elements);

        //! Resize a 2D GPUArray
        virtual void resize(unsigned int width, unsigned int height);

    protected:
        //! Clear memory starting from a given element
        /*! \param first The first element to clear
         */
        inline void memclear(unsigned int first=0);

        //! Acquires the data pointer for use
        inline T* aquire(const access_location::Enum location, const access_mode::Enum mode, unsigned int gpu) const;

        //! Release the data pointer
        inline void release() const
            {
            m_acquired = false;
            }

    private:
        unsigned int m_num_elements;            //!< Number of elements
        unsigned int m_pitch;                   //!< Pitch of the rows in elements
        unsigned int m_height;                  //!< Number of allocated rows
        
        mutable bool m_acquired;                //!< Tracks whether the data has been aquired
        mutable data_location::Enum m_data_location;    //!< Tracks the current location of the data
    
    // ok, this looks weird, but I want m_exec_conf to be protected and not have to go reorder all of the initializers
    protected:
        boost::shared_ptr<const ExecutionConfiguration> m_exec_conf;    //!< execution configuration for working with CUDA
    
    private:
#ifdef ENABLE_CUDA
        mutable T* d_data;      //!< Pointer to allocated device memory
#endif
        
        mutable T* h_data;      //!< Pointer to allocated host memory
        
        //! Helper function to allocate memory
        inline void allocate();
        //! Helper function to free memory
        inline void deallocate();

        //! Helper function to copy memory from the device to host
        inline void memcpyDeviceToHost() const;
        //! Helper function to copy memory from the host to device
        inline void memcpyHostToDevice() const;

        //! Helper function to resize host array
        inline T* resizeHostArray(unsigned int num_elements);

        //! Helper function to resize a 2D host array
        inline T* resize2DHostArray(unsigned int pitch, unsigned int new_pitch, unsigned int height, unsigned int new_height );

        //! Helper function to resize device array
        inline T* resizeDeviceArray(unsigned int num_elements);

        //! Helper function to resize a 2D device array
       inline T* resize2DDeviceArray(unsigned int pitch, unsigned int new_pitch, unsigned int height, unsigned int new_height );

        // need to be frineds of all the implementations of ArrayHandle
        friend class ArrayHandle<T>;
    };

//******************************************
// ArrayHandle implementation
// *****************************************

/*! \param gpu_array GPUArray host to the pointer data
    \param location Desired location to access the data
    \param mode Mode to access the data with
*/
template<class T> ArrayHandle<T>::ArrayHandle(const GPUArray<T>& gpu_array, const access_location::Enum location,
                                              const access_mode::Enum mode) :
        data(gpu_array.aquire(location, mode, 0)), m_gpu_array(gpu_array)
    {
    }

template<class T> ArrayHandle<T>::~ArrayHandle()
    {
    assert(m_gpu_array.m_acquired);
    m_gpu_array.m_acquired = false;
    }

//******************************************
// GPUArray implementation
// *****************************************

template<class T> GPUArray<T>::GPUArray() :
        m_num_elements(0), m_pitch(0), m_height(0), m_acquired(false), m_data_location(data_location::host),
#ifdef ENABLE_CUDA
        d_data(NULL),
#endif
        h_data(NULL)
    {
    }

/*! \param num_elements Number of elements to allocate in the array
    \param exec_conf Shared pointer to the execution configuration for managing CUDA initialization and shutdown
*/
template<class T> GPUArray<T>::GPUArray(unsigned int num_elements, boost::shared_ptr<const ExecutionConfiguration> exec_conf) :
        m_num_elements(num_elements), m_pitch(num_elements), m_height(1), m_acquired(false), m_data_location(data_location::host), m_exec_conf(exec_conf),
#ifdef ENABLE_CUDA
        d_data(NULL),
#endif
        h_data(NULL)
    {
    // allocate and clear memory
    allocate();
    memclear();
    }

/*! \param width Width of the 2-D array to allocate (in elements)
    \param height Number of rows to allocate in the 2D array
    \param exec_conf Shared pointer to the execution configuration for managing CUDA initialization and shutdown
*/
template<class T> GPUArray<T>::GPUArray(unsigned int width, unsigned int height, boost::shared_ptr<const ExecutionConfiguration> exec_conf) :
        m_height(height), m_acquired(false), m_data_location(data_location::host), m_exec_conf(exec_conf),
#ifdef ENABLE_CUDA
        d_data(NULL),
#endif
        h_data(NULL)
    {
    // make m_pitch the next multiple of 16 larger or equal to the given width
    m_pitch = (width + (16 - (width & 15)));
    
    // setup the number of elements
    m_num_elements = m_pitch * m_height;
    
    // allocate and clear memory
    allocate();
    memclear();
    }

template<class T> GPUArray<T>::~GPUArray()
    {
    deallocate();
    }

template<class T> GPUArray<T>::GPUArray(const GPUArray& from) : m_num_elements(from.m_num_elements), m_pitch(from.m_pitch),
        m_height(from.m_height), m_acquired(false), m_data_location(data_location::host), m_exec_conf(from.m_exec_conf),
#ifdef ENABLE_CUDA
        d_data(NULL),
#endif
        h_data(NULL)
    {
    // allocate and clear new memory the same size as the data in from
    allocate();
    memclear();
    
    // copy over the data to the new GPUArray
    if (m_num_elements > 0)
        {
        ArrayHandle<T> h_handle(from, access_location::host, access_mode::read);
        memcpy(h_data, h_handle.data, sizeof(T)*m_num_elements);
        }
    }

template<class T> GPUArray<T>& GPUArray<T>::operator=(const GPUArray& rhs)
    {
    if (this != &rhs) // protect against invalid self-assignment
        {
        // sanity check
        assert(!m_acquired && !rhs.m_acquired);
        
        // free current memory
        deallocate();
        
        // copy over basic elements
        m_num_elements = rhs.m_num_elements;
        m_pitch = rhs.m_pitch;
        m_height = rhs.m_height;
        m_exec_conf = rhs.m_exec_conf;
        
        // initialize state variables
        m_data_location = data_location::host;
        
        // allocate and clear new memory the same size as the data in rhs
        allocate();
        memclear();
        
        // copy over the data to the new GPUArray
        if (m_num_elements > 0)
            {
            ArrayHandle<T> h_handle(rhs, access_location::host, access_mode::read);
            memcpy(h_data, h_handle.data, sizeof(T)*m_num_elements);
            }
        }
        
    return *this;
    }

/*! \param from GPUArray to swap \a this with

    a.swap(b) will result in the equivalent of:
    \code
GPUArray c(a);
a = b;
b = c;
    \endcode

    But it will be done in a super-efficent way by just swapping the internal pointers, thus avoiding all the expensive
    memory deallocations/allocations and copies using the copy constructor and assignment operator.
*/
template<class T> void GPUArray<T>::swap(GPUArray& from)
    {
    // this may work, but really shouldn't be done when aquired
    assert(!m_acquired && !from.m_acquired);
    
    std::swap(m_num_elements, from.m_num_elements);
    std::swap(m_pitch, from.m_pitch);
    std::swap(m_height, from.m_height);
    std::swap(m_acquired, from.m_acquired);
    std::swap(m_data_location, from.m_data_location);
    std::swap(m_exec_conf, from.m_exec_conf);
#ifdef ENABLE_CUDA
    std::swap(d_data, from.d_data);
#endif
    std::swap(h_data, from.h_data);
    }

//! Swap the pointers of two equally sized GPUArrays
template<class T> void GPUArray<T>::swap(GPUArray& from) const
    {
    assert(!m_acquired && !from.m_acquired);

    assert(m_num_elements==from.m_num_elements);
    assert(m_pitch==from.m_pitch);
    assert(m_height==from.m_height);
    assert(m_exec_conf==from.m_exec_conf);

    std::swap(m_acquired, from.m_acquired);
    std::swap(m_data_location, from.m_data_location);
#ifdef ENABLE_CUDA
    std::swap(d_data, from.d_data);
#endif
    std::swap(h_data, from.h_data);
    }

/*! \pre m_num_elements is set
    \pre pointers are not allocated
    \post All memory pointers needed for GPUArray are allocated
*/
template<class T> void GPUArray<T>::allocate()
    {
    // don't allocate anything if there are zero elements
    if (m_num_elements == 0)
        return;

    if (m_exec_conf)
        m_exec_conf->msg->notice(7) << "GPUArray: Allocating " << float(m_num_elements*sizeof(T))/1024.0f/1024.0f << " MB" << std::endl;

    // sanity check
    assert(h_data == NULL);

    // allocate memory
#ifdef ENABLE_CUDA
    assert(d_data == NULL);
    if (m_exec_conf && m_exec_conf->isCUDAEnabled())
        {
        cudaHostAlloc(&h_data, m_num_elements*sizeof(T), cudaHostAllocDefault);
        cudaMalloc(&d_data, m_num_elements*sizeof(T));
        CHECK_CUDA_ERROR();
        }
    else
        {
        h_data = new T[m_num_elements];
        }
#else
    h_data = new T[m_num_elements];
#endif
    }

/*! \pre allocate() has been called
    \post All allocated memory is freed
*/
template<class T> void GPUArray<T>::deallocate()
    {
    // don't do anything if there are no elements
    if (m_num_elements == 0)
        return;
        
    // sanity check
    assert(!m_acquired);
    assert(h_data);
    
    // free memory
#ifdef ENABLE_CUDA
    if (m_exec_conf && m_exec_conf->isCUDAEnabled())
        {
        assert(d_data);
        cudaFreeHost(h_data);
        cudaFree(d_data);
        CHECK_CUDA_ERROR();
        }
    else
        {
        delete[] h_data;
        }
#else
    delete[] h_data;
#endif
        
    // set pointers to NULL
    h_data = NULL;
#ifdef ENABLE_CUDA
    d_data = NULL;
#endif
    }

/*! \pre allocate() has been called
    \post All allocated memory is set to 0
*/
template<class T> void GPUArray<T>::memclear(unsigned int first)
    {
    // don't do anything if there are no elements
    if (m_num_elements == 0)
        return;
        
    assert(h_data);
    assert(first < m_num_elements);
    
    // clear memory
    memset(h_data+first, 0, sizeof(T)*(m_num_elements-first));
#ifdef ENABLE_CUDA
    if (m_exec_conf && m_exec_conf->isCUDAEnabled())
        {
        assert(d_data);
        cudaMemset(d_data+first, 0, (m_num_elements-first)*sizeof(T));
        }
#endif
    }



/*! \post All memory on the device is copied to the host array
*/
template<class T> void GPUArray<T>::memcpyDeviceToHost() const
    {
    // don't do anything if there are no elements
    if (m_num_elements == 0)
        return;
        
#ifdef ENABLE_CUDA
    cudaMemcpy(h_data, d_data, sizeof(T)*m_num_elements, cudaMemcpyDeviceToHost);
#endif
    }

/*! \post All memory on the host is copied to the device array
*/
template<class T> void GPUArray<T>::memcpyHostToDevice() const
    {
    // don't do anything if there are no elements
    if (m_num_elements == 0)
        return;
        
#ifdef ENABLE_CUDA
    cudaMemcpy(d_data, h_data, sizeof(T)*m_num_elements, cudaMemcpyHostToDevice);
#endif
    }

/*! \param location Desired location to access the data
    \param mode Mode to access the data with
    \param gpu GPU to access the data on (if accessing on the device)

    aquire() is the workhorse of GPUArray. It tracks the internal state variable \a data_location and
    performs all host<->device memory copies as needed during the state changes given the
    specified access mode and location where the data is to be acquired.

    aquire() cannot be directly called by the user class. Data must be accessed through ArrayHandle.
*/
template<class T> T* GPUArray<T>::aquire(const access_location::Enum location, const access_mode::Enum mode,
                                         unsigned int gpu) const
    {
    // sanity check
    assert(!m_acquired);
    m_acquired = true;
    
    // base case - handle acquiring a NULL GPUArray by simply returning NULL to prevent any memcpys from being attempted
    if (isNull())
        return NULL;
    
    // first, break down based on where the data is to be acquired
    if (location == access_location::host)
        {
        // then break down based on the current location of the data
        if (m_data_location == data_location::host)
            {
            // the state stays on the host regardles of the access mode
            return h_data;
            }
#ifdef ENABLE_CUDA
        else if (m_data_location == data_location::hostdevice)
            {
            // finally perform the action baed on the access mode requested
            if (mode == access_mode::read)  // state stays on hostdevice
                m_data_location = data_location::hostdevice;
            else if (mode == access_mode::readwrite)    // state goes to host
                m_data_location = data_location::host;
            else if (mode == access_mode::overwrite)    // state goes to host
                m_data_location = data_location::host;
            else
                {
                m_exec_conf->msg->error() << "Invalid access mode requested" << std::endl;
                throw std::runtime_error("Error acquiring data");
                }
                
            return h_data;
            }
        else if (m_data_location == data_location::device)
            {
            // finally perform the action baed on the access mode requested
            if (mode == access_mode::read)
                {
                // need to copy data from the device to the host
                memcpyDeviceToHost();
                // state goes to hostdevice
                m_data_location = data_location::hostdevice;
                }
            else if (mode == access_mode::readwrite)
                {
                // need to copy data from the device to the host
                memcpyDeviceToHost();
                // state goes to host
                m_data_location = data_location::host;
                }
            else if (mode == access_mode::overwrite)
                {
                // no need to copy data, it will be overwritten
                // state goes to host
                m_data_location = data_location::host;
                }
            else
                {
                m_exec_conf->msg->error() << "Invalid access mode requested" << std::endl;
                throw std::runtime_error("Error acquiring data");
                }
                
            return h_data;
            }
#endif
        else
            {
            m_exec_conf->msg->error() << "Invalid data location state" << std::endl;
            throw std::runtime_error("Error acquiring data");
            return NULL;
            }
        }
#ifdef ENABLE_CUDA
    else if (location == access_location::device)
        {
        // check that a GPU is actually specified
        if (!m_exec_conf || !m_exec_conf->isCUDAEnabled())
            {
            m_exec_conf->msg->error() << "Reqesting device aquire, but no GPU in the Execution Configuration" << std::endl;
            throw std::runtime_error("Error acquiring data");
            }
            
        // then break down based on the current location of the data
        if (m_data_location == data_location::host)
            {
            // finally perform the action baed on the access mode requested
            if (mode == access_mode::read)
                {
                // need to copy data to the device
                memcpyHostToDevice();
                // state goes to hostdevice
                m_data_location = data_location::hostdevice;
                }
            else if (mode == access_mode::readwrite)
                {
                // need to copy data to the device
                memcpyHostToDevice();
                // state goes to device
                m_data_location = data_location::device;
                }
            else if (mode == access_mode::overwrite)
                {
                // no need to copy data to the device, it is to be overwritten
                // state goes to device
                m_data_location = data_location::device;
                }
            else
                {
                m_exec_conf->msg->error() << "Invalid access mode requested" << std::endl;
                throw std::runtime_error("Error acquiring data");
                }
                
            return d_data;
            }
        else if (m_data_location == data_location::hostdevice)
            {
            // finally perform the action baed on the access mode requested
            if (mode == access_mode::read)  // state stays on hostdevice
                m_data_location = data_location::hostdevice;
            else if (mode == access_mode::readwrite)    // state goes to device
                m_data_location = data_location::device;
            else if (mode == access_mode::overwrite)    // state goes to device
                m_data_location = data_location::device;
            else
                {
                m_exec_conf->msg->error() << "Invalid access mode requested" << std::endl;
                throw std::runtime_error("Error acquiring data");
                }
            return d_data;
            }
        else if (m_data_location == data_location::device)
            {
            // the stat stays on the device regardless of the access mode
            return d_data;
            }
        else
            {
            m_exec_conf->msg->error() << "Invalid data_location state" << std::endl;
            throw std::runtime_error("Error acquiring data");
            return NULL;
            }
        }
#endif
    else
        {
        m_exec_conf->msg->error() << "Invalid location requested" << std::endl;
        throw std::runtime_error("Error acquiring data");
        return NULL;
        }
    }

/*! \post Memory on the host is resized, the newly allocated part of the array
 *        is reset to zero
 *! \returns a pointer to the newly allocated memory area
*/
template<class T> T* GPUArray<T>::resizeHostArray(unsigned int num_elements)
    {
    // if not allocated, do nothing
    if (isNull()) return NULL;

    // allocate resized array
    T *h_tmp;
#ifdef ENABLE_CUDA
    if (m_exec_conf && m_exec_conf->isCUDAEnabled())
        {
        cudaHostAlloc(&h_tmp, num_elements*sizeof(T), cudaHostAllocDefault);
        }
    else
        {
        h_tmp = new T[num_elements];
        }
#else
    h_tmp = new T[num_elements];
#endif

    // clear memory
    memset(h_tmp, 0, sizeof(T)*num_elements);

    // copy over data
    unsigned int num_copy_elements = m_num_elements > num_elements ? num_elements : m_num_elements;
    memcpy(h_tmp, h_data, sizeof(T)*num_copy_elements);

    // free old memory location
#ifdef ENABLE_CUDA
    if (m_exec_conf && m_exec_conf->isCUDAEnabled())
        {
        cudaFreeHost(h_data);
        }
    else
        {
        delete[] h_data;
        }
#else
    delete[] h_data;
#endif

    h_data = h_tmp;
    return h_data;
    }

/*! \post Memory on the host is resized, the newly allocated part of the array
 *        is reset to zero
 *! \returns a pointer to the newly allocated memory area
*/
template<class T> T* GPUArray<T>::resize2DHostArray(unsigned int pitch, unsigned int new_pitch, unsigned int height, unsigned int new_height )
    {
    // allocate resized array
    T *h_tmp;
#ifdef ENABLE_CUDA
    if (m_exec_conf && m_exec_conf->isCUDAEnabled())
        {
        cudaHostAlloc(&h_tmp, new_pitch*new_height*sizeof(T), cudaHostAllocDefault);
        }
    else
        {
        h_tmp = new T[new_pitch * new_height];
        }
#else
    h_tmp = new T[new_pitch * new_height];
#endif

    // clear memory
    memset(h_tmp, 0, sizeof(T)*new_pitch*new_height);

    // copy over data
    // every column is copied separately such as to align with the new pitch
    unsigned int num_copy_rows = height > new_height ? new_height : height;
    unsigned int num_copy_columns = pitch > new_pitch ? new_pitch : pitch;
    for (unsigned int i = 0; i < num_copy_rows; i++)
        memcpy(h_tmp + i * new_pitch, h_data + i*pitch, sizeof(T)*num_copy_columns);

    // free old memory location
#ifdef ENABLE_CUDA
    if (m_exec_conf && m_exec_conf->isCUDAEnabled())
        {
        cudaFreeHost(h_data);
        }
    else
        {
        delete[] h_data;
        }
#else
    delete[] h_data;
#endif

    h_data = h_tmp;
    return h_data;
    }

/*! \post Memory on the device is resized, the newly allocated part of the array
 *        is reset to zero
 *! \returns a device pointer to the newly allocated memory area
*/
template<class T> T* GPUArray<T>::resizeDeviceArray(unsigned int num_elements)
    {
#ifdef ENABLE_CUDA
    // allocate resized array
    T *d_tmp;
    cudaMalloc(&d_tmp, num_elements*sizeof(T));
    CHECK_CUDA_ERROR();

    assert(d_tmp);

    // clear memory
    cudaMemset(d_tmp, 0, num_elements*sizeof(T));
    CHECK_CUDA_ERROR();

    // copy over data
    unsigned int num_copy_elements = m_num_elements > num_elements ? num_elements : m_num_elements;
    cudaMemcpy(d_tmp, d_data, sizeof(T)*num_copy_elements,cudaMemcpyDeviceToDevice);
    CHECK_CUDA_ERROR();

    // free old memory location
    cudaFree(d_data);
    CHECK_CUDA_ERROR();

    d_data = d_tmp;
    return d_data;
#else
    return NULL;
#endif
    }

/*! \post Memory on the device is resized, the newly allocated part of the array
 *        is reset to zero
 *! \returns a device pointer to the newly allocated memory area
*/
template<class T> T* GPUArray<T>::resize2DDeviceArray(unsigned int pitch, unsigned int new_pitch, unsigned int height, unsigned int new_height)
    {
#ifdef ENABLE_CUDA
    // allocate resized array
    T *d_tmp;
    cudaMalloc(&d_tmp, new_pitch*new_height*sizeof(T));
    CHECK_CUDA_ERROR();

    assert(d_tmp);

    // clear memory
    cudaMemset(d_tmp, 0, new_pitch*new_height*sizeof(T));
    CHECK_CUDA_ERROR();

    // copy over data
    // every column is copied separately such as to align with the new pitch
    unsigned int num_copy_rows = height > new_height ? new_height : height;
    unsigned int num_copy_columns = pitch > new_pitch ? new_pitch : pitch;

    for (unsigned int i = 0; i < num_copy_rows; i++)
        {
        cudaMemcpy(d_tmp + i * new_pitch, d_data + i * pitch, sizeof(T)*num_copy_columns,cudaMemcpyDeviceToDevice);
        CHECK_CUDA_ERROR();
        }

    // free old memory location
    cudaFree(d_data);
    CHECK_CUDA_ERROR();

    d_data = d_tmp;
    return d_data;
#else
    return NULL;
#endif
    }

/*! \param num_elements new size of array
 *  
 * \warning An array can be expanded or shrunk, depending on the parameters supplied.
 *          It is the responsibility of the caller to ensure that no data is inadvertently lost when
 *          reducing the size of the array.
*/
template<class T> void GPUArray<T>::resize(unsigned int num_elements)
    {
    assert(! m_acquired);
    assert(num_elements > 0);

    // if not allocated, simply allocate
    if (isNull())
        {
        m_num_elements = num_elements;
        allocate();
        return;
        };

<<<<<<< HEAD
=======
    // do not resize unless array is extended
    if (num_elements <= m_num_elements)
        return;

    m_exec_conf->msg->notice(7) << "GPUArray: Resizing to " << float(num_elements*sizeof(T))/1024.0f/1024.0f << " MB" << std::endl;

>>>>>>> e7276024
    resizeHostArray(num_elements);
#ifdef ENABLE_CUDA
    if (m_exec_conf && m_exec_conf->isCUDAEnabled())
        resizeDeviceArray(num_elements);
#endif
    m_num_elements = num_elements;
    m_pitch = num_elements;
    }

/*! \param width new width of array
*   \param height new height of array
*
*   \warning An array can be expanded or shrunk, depending on the parameters supplied.
*   It is the responsibility of the caller to ensure that no data is inadvertently lost when
*   reducing the size of the array.
*/
template<class T> void GPUArray<T>::resize(unsigned int width, unsigned int height)
    {
    assert(! m_acquired);

    // make m_pitch the next multiple of 16 larger or equal to the given width
    unsigned int new_pitch = (width + (16 - (width & 15)));

    unsigned int num_elements = new_pitch * height;
    assert(num_elements > 0);

<<<<<<< HEAD
=======
    // do not resize unless array is extended
    if (new_pitch <= m_pitch && height <= m_height)
        return;

    m_exec_conf->msg->notice(7) << "GPUArray: Resizing to " << float(num_elements*sizeof(T))/1024.0f/1024.0f << " MB" << std::endl;

    // it is allowed to resize only one dimension, then the other dimension
    // is forced to stay the same
    if (m_pitch > new_pitch)
        new_pitch = m_pitch;
    if (m_height > height)
        height = m_height;

>>>>>>> e7276024
    // if not allocated, simply allocate
    if (isNull())
        {
        m_num_elements = num_elements;
        allocate();
        m_pitch = new_pitch;
        m_height = height;
        return;
        };

    resize2DHostArray(m_pitch, new_pitch, m_height, height);
#ifdef ENABLE_CUDA
    if (m_exec_conf && m_exec_conf->isCUDAEnabled())
        resize2DDeviceArray(m_pitch, new_pitch, m_height, height);
#endif
    m_num_elements = num_elements;

    m_height = height;
    m_pitch  = new_pitch;
    m_num_elements = m_pitch * m_height;
    }
#endif
<|MERGE_RESOLUTION|>--- conflicted
+++ resolved
@@ -979,15 +979,8 @@
         return;
         };
 
-<<<<<<< HEAD
-=======
-    // do not resize unless array is extended
-    if (num_elements <= m_num_elements)
-        return;
-
     m_exec_conf->msg->notice(7) << "GPUArray: Resizing to " << float(num_elements*sizeof(T))/1024.0f/1024.0f << " MB" << std::endl;
 
->>>>>>> e7276024
     resizeHostArray(num_elements);
 #ifdef ENABLE_CUDA
     if (m_exec_conf && m_exec_conf->isCUDAEnabled())
@@ -1014,22 +1007,6 @@
     unsigned int num_elements = new_pitch * height;
     assert(num_elements > 0);
 
-<<<<<<< HEAD
-=======
-    // do not resize unless array is extended
-    if (new_pitch <= m_pitch && height <= m_height)
-        return;
-
-    m_exec_conf->msg->notice(7) << "GPUArray: Resizing to " << float(num_elements*sizeof(T))/1024.0f/1024.0f << " MB" << std::endl;
-
-    // it is allowed to resize only one dimension, then the other dimension
-    // is forced to stay the same
-    if (m_pitch > new_pitch)
-        new_pitch = m_pitch;
-    if (m_height > height)
-        height = m_height;
-
->>>>>>> e7276024
     // if not allocated, simply allocate
     if (isNull())
         {
