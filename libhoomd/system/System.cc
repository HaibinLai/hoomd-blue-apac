--- conflicted
+++ resolved
@@ -378,7 +378,7 @@
 void System::run(unsigned int nsteps, unsigned int cb_frequency,
                  boost::python::object callback, double limit_hours,
                  unsigned int limit_multiple)
-    {    
+    {
 
     m_start_tstep = m_cur_tstep;
     m_end_tstep = m_cur_tstep + nsteps;
@@ -453,12 +453,6 @@
                 updater->m_updater->update(m_cur_tstep);
             }
         
-<<<<<<< HEAD
-=======
-        // look ahead to the next time step and see which analyzers and updaters will be executed
-        // or together all of their requested PDataFlags to determine the flags to set for this time step
-        m_sysdef->getParticleData()->setFlags(determineFlags(m_cur_tstep+1));
->>>>>>> b0b10573
         
         // execute the integrator
         if (m_integrator)
