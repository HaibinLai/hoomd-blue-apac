--- conflicted
+++ resolved
@@ -8,14 +8,8 @@
 .. autosummary::
     :nosignatures:
 
-<<<<<<< HEAD
-    md.force.Active
-    md.force.constant
-    md.force.dipole
-=======
     Force
     Active
->>>>>>> d5d513db
 
 .. rubric:: Details
 
