--- conflicted
+++ resolved
@@ -8,7 +8,6 @@
 .. autosummary::
     :nosignatures:
 
-<<<<<<< HEAD
     Pair
     Buckingham
     DLVO
@@ -22,6 +21,7 @@
     LJ
     LJ1208
     LJ0804
+    LJGauss
     Mie
     Morse
     Moliere
@@ -30,33 +30,6 @@
     SLJ
     Yukawa
     ZBL
-=======
-    md.pair.buckingham
-    md.pair.dipole
-    md.pair.dpd
-    md.pair.dpdlj
-    md.pair.dpd_conservative
-    md.pair.ewald
-    md.pair.force_shifted_lj
-    md.pair.fourier
-    md.pair.gauss
-    md.pair.gb
-    md.pair.lj
-    md.pair.lj1208
-    md.pair.ljgauss
-    md.pair.mie
-    md.pair.morse
-    md.pair.moliere
-    md.pair.pair
-    md.pair.reaction_field
-    md.pair.revcross
-    md.pair.slj
-    md.pair.square_density
-    md.pair.table
-    md.pair.tersoff
-    md.pair.yukawa
-    md.pair.zbl
->>>>>>> e9da05b3
 
 .. rubric:: Details
 
@@ -75,6 +48,7 @@
         LJ,
         LJ1208,
         LJ0804,
+        LJGauss,
         Mie,
         Morse,
         Moliere,
