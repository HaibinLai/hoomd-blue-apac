[flake8]
# include messages from:
select =
    E,F,W, # flake8
    N, # pep8-naming
    D, # flake8-docstrings
    RST # flake8-rst-docstrings
ignore =
    # line breaks should occur before the binary operator
    W503,
    # allow occasional use of uppercase variable and argument names (e.g. N)
    N806,N803,
    # match yapf formatting style
    E126,E133,
    # do not document __init__ separately from the class
    D107,
    # Google Python style is not RST until after processed by Napoleon
    # See https://github.com/peterjc/flake8-rst-docstrings/issues/17
    RST201,RST203,RST301,
    # Allow :nowrap: in math directives
    RST307
<<<<<<< HEAD
    # Support LaTex in docstrings
=======
    # Allow \ in docstrings so we can have both line continuations and LaTeX math
>>>>>>> 7306cb07
    D301

# do not require docstrings in unit test files
# F401 ignore unused imports in __init__.py files (these are for users)
# D214 ignore overindented sections in Trigger - this is Google napoleon formatting
per-file-ignores =
    */pytest/*.py:D100,D101,D102,D103,D104,D105,D106
    */__init__.py: F401
    hoomd/version.py: F401
    hoomd/trigger.py: D214

# TODO: These should be removed as files are ported or removed
# These also need to be removed in .pre-commit-config.yaml
exclude = .git,
    __pycache__,
    build,
    hoomd/extern,
    hoomd/hpmc/analyze.py,
    hoomd/hpmc/field.py,
    hoomd/md/improper.py,
    hoomd/md/external.py,
    hoomd/md/wall.py,
    hoomd/md/constrain.py,
    hoomd/md/charge.py,
    hoomd/dem,
    hoomd/minimize,
    hoomd/metal,
    hoomd/jit,
    hoomd/mpcd,
max_line_length = 80
max_doc_length = 80
hang_closing = True
docstring-convention = google
rst-directives =
    code-blocks,
    deprecated,
    py:attribute,
    py:method,
    seealso,
    versionadded,
    versionchanged,
    todo,
rst-roles =
    class,
    file,
    func,
    meth,
    mod,
    py:mod,
    py:class,
    py:meth,
    py:func,
    py:exc,
    ref,

[pydocstyle]
convention = google
# do not document __init__ separately from the class
add_ignore = D107

[yapf]
based_on_style = google
align_closing_bracket_with_visual_indent = True
split_before_arithmetic_operator = True
split_before_bitwise_operator = True
split_before_logical_operator = True
blank_line_before_module_docstring = True
split_before_dot = True<|MERGE_RESOLUTION|>--- conflicted
+++ resolved
@@ -19,11 +19,7 @@
     RST201,RST203,RST301,
     # Allow :nowrap: in math directives
     RST307
-<<<<<<< HEAD
-    # Support LaTex in docstrings
-=======
     # Allow \ in docstrings so we can have both line continuations and LaTeX math
->>>>>>> 7306cb07
     D301
 
 # do not require docstrings in unit test files
