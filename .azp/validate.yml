--- conflicted
+++ resolved
@@ -13,11 +13,7 @@
     - "*"
 
 variables:
-<<<<<<< HEAD
-  image_root: glotzerlab/ci:2019.12
-=======
   image_root: glotzerlab/ci:2020.07
->>>>>>> d5d513db
 
   # default build parameters, will override as needed with job matrix values
   enable_gpu: off
@@ -34,18 +30,7 @@
   mpiexec_timeout: 3000
   suite_name: $(Agent.JobName)
 
-# a temporary empty job so that CI will pass while the actual tests are disabled
 stages:
-<<<<<<< HEAD
-- stage: empty
-  displayName: empty
-
-  jobs:
-  - job: noop
-    displayName: no-op
-    timeoutInMinutes: 350
-
-=======
 - stage: build_test_cpu2
   displayName: Unit test (CPU)
   dependsOn: []
@@ -256,23 +241,14 @@
           llvm_version: '9.0'
           suite_name: CPU no-mpi
 
->>>>>>> d5d513db
     pool:
       vmImage: 'ubuntu-latest'
 
-    steps:
-<<<<<<< HEAD
-    - script: echo "Empty job"
-
-# stages:
-# - stage: build_validate_cpu
-#   displayName: Validate (CPU)
-
-#   jobs:
-#   - job: vld_linux_cpu
-#     displayName: Linux
-#     timeoutInMinutes: 350
-=======
+    container:
+      image: $(image_root)-$(container_image)
+      options: -u 0
+
+    steps:
     - template: templates/build.yml
     - template: templates/run_validation_tests.yml
 
@@ -295,233 +271,18 @@
           container_image: cuda10_gcc7_py37
           enable_mpi: on
           suite_name: GPU cuda10
->>>>>>> d5d513db
-
-#     strategy:
-#       matrix:
-#         clang9_py38_mpi_tbb2_llvm6_1:
-#           container_image: clang9_py38
-#           enable_mpi: on
-#           enable_tbb: on
-#           build_jit: on
-#           llvm_version: '9.0'
-#           ctest_start: 1
-#           suite_name: CPU tbb2
-#         clang9_py38_mpi_tbb2_llvm6_2:
-#           container_image: clang9_py38
-#           enable_mpi: on
-#           enable_tbb: on
-#           build_jit: on
-#           llvm_version: '9.0'
-#           ctest_start: 2
-#           suite_name: CPU tbb2
-#         clang9_py38_mpi_tbb2_llvm6_3:
-#           container_image: clang9_py38
-#           enable_mpi: on
-#           enable_tbb: on
-#           build_jit: on
-#           llvm_version: '9.0'
-#           ctest_start: 3
-#           suite_name: CPU tbb2
-#         clang9_py38_mpi_tbb2_llvm6_4:
-#           container_image: clang9_py38
-#           enable_mpi: on
-#           enable_tbb: on
-#           build_jit: on
-#           llvm_version: '9.0'
-#           ctest_start: 4
-#           suite_name: CPU tbb2
-
-<<<<<<< HEAD
-#         clang9_py38_mpi_tbb1_llvm6_1:
-#           container_image: clang9_py38
-#           enable_mpi: on
-#           enable_tbb: on
-#           build_jit: on
-#           llvm_version: '9.0'
-#           omp_num_threads: '1'
-#           ctest_start: 1
-#           suite_name: CPU tbb1
-#         clang9_py38_mpi_tbb1_llvm6_2:
-#           container_image: clang9_py38
-#           enable_mpi: on
-#           enable_tbb: on
-#           build_jit: on
-#           llvm_version: '9.0'
-#           omp_num_threads: '1'
-#           ctest_start: 2
-#           suite_name: CPU tbb1
-#         clang9_py38_mpi_tbb1_llvm6_3:
-#           container_image: clang9_py38
-#           enable_mpi: on
-#           enable_tbb: on
-#           build_jit: on
-#           llvm_version: '9.0'
-#           omp_num_threads: '1'
-#           ctest_start: 3
-#           suite_name: CPU tbb1
-#         clang9_py38_mpi_tbb1_llvm6_4:
-#           container_image: clang9_py38
-#           enable_mpi: on
-#           enable_tbb: on
-#           build_jit: on
-#           llvm_version: '9.0'
-#           omp_num_threads: '1'
-#           ctest_start: 4
-#           suite_name: CPU tbb1
-=======
+
+    pool:
+      name: 'GPU'
+      demands: dual_gpu
+
     container:
        image: $(image_root)-$(container_image)
        options: -u 0 --gpus=all --cpus=4 --memory=16g -e CUDA_VISIBLE_DEVICES
->>>>>>> d5d513db
-
-#         clang9_py38_mpi_llvm6_1:
-#           container_image: clang9_py38
-#           enable_mpi: on
-#           build_jit: on
-#           llvm_version: '9.0'
-#           ctest_start: 1
-#           suite_name: CPU no-tbb
-#         clang9_py38_mpi_llvm6_2:
-#           container_image: clang9_py38
-#           enable_mpi: on
-#           build_jit: on
-#           llvm_version: '9.0'
-#           ctest_start: 2
-#           suite_name: CPU no-tbb
-#         clang9_py38_mpi_llvm6_3:
-#           container_image: clang9_py38
-#           enable_mpi: on
-#           build_jit: on
-#           llvm_version: '9.0'
-#           ctest_start: 3
-#           suite_name: CPU no-tbb
-#         clang9_py38_mpi_llvm6_4:
-#           container_image: clang9_py38
-#           enable_mpi: on
-#           build_jit: on
-#           llvm_version: '9.0'
-#           ctest_start: 4
-#           suite_name: CPU no-tbb
-
-<<<<<<< HEAD
-#     pool:
-#       vmImage: 'ubuntu-16.04'
-
-#     container:
-#       image: $(image_root)-$(container_image)
-#       options: -u 0
-
-#     steps:
-#     - template: templates/build_test.yml
-
-# - stage: build_validate_nvidia
-#   displayName: Validate (NVIDIA GPU)
-#   dependsOn: []
-#   variables:
-#     enable_gpu: on
-
-#   jobs:
-#   - job: vld_linux_gpu
-#     displayName: Linux
-#     timeoutInMinutes: 360
-
-#     strategy:
-#       matrix:
-#         cuda10_py37_cuda10_mpi_1:
-#           container_image: cuda10_gcc7_py37
-#           enable_mpi: on
-#           ctest_start: 1
-#           suite_name: GPU cuda10
-
-#         cuda10_py37_cuda10_mpi_2:
-#           container_image: cuda10_gcc7_py37
-#           enable_mpi: on
-#           ctest_start: 2
-#           suite_name: GPU cuda10
-
-#         cuda10_py37_cuda10_mpi_3:
-#           container_image: cuda10_gcc7_py37
-#           enable_mpi: on
-#           ctest_start: 3
-#           suite_name: GPU cuda10
-
-#         cuda10_py37_cuda10_mpi_4:
-#           container_image: cuda10_gcc7_py37
-#           enable_mpi: on
-#           ctest_start: 4
-#           suite_name: GPU cuda10
-
-#     pool:
-#       name: 'GPU'
-#       demands: dual_gpu
-
-#     container:
-#        image: $(image_root)-$(container_image)
-#        options: -u 0 --gpus=all --cpus=4 --memory=16g -e CUDA_VISIBLE_DEVICES
-
-#     workspace:
-#       clean: all
-
-#     steps:
-#     - template: templates/build_test.yml
-
-# - stage: build_validate_amd
-#   displayName: Validate (AMD GPU)
-#   dependsOn: []
-#   variables:
-#     enable_gpu: on
-
-#   jobs:
-#   - job: vld_linux_gpu
-#     displayName: Linux
-#     timeoutInMinutes: 360
-
-#     strategy:
-#       matrix:
-#         rocm210_custom_py38_gcc9_mpi_1:
-#           container_image: rocm2.10_custom_gcc9_py38
-#           enable_mpi: on
-#           ctest_start: 1
-#           suite_name: GPU rocm2.10 custom
-
-#         rocm210_custom_py38_gcc9_mpi_2:
-#           container_image: rocm2.10_custom_gcc9_py38
-#           enable_mpi: on
-#           ctest_start: 2
-#           suite_name: GPU rocm2.10 custom
-
-#         rocm210_custom_py38_gcc9_mpi_3:
-#           container_image: rocm2.10_custom_gcc9_py38
-#           enable_mpi: on
-#           ctest_start: 3
-#           suite_name: GPU rocm2.10 custom
-
-#         rocm210_custom_py38_gcc9_mpi_4:
-#           container_image: rocm2.10_custom_gcc9_py38
-#           enable_mpi: on
-#           ctest_start: 4
-#           suite_name: GPU rocm2.10 custom
-
-#     pool:
-#       name: 'AMDGPU'
-#       demands: dual_gpu
-
-#     container:
-#        image: $(image_root)-$(container_image)
-#        options: -u 0 --device=/dev/kfd --device=/dev/dri --security-opt seccomp=unconfined --group-add video --mount type=bind,source=/etc/group,target=/etc/group_host --memory=16g
-
-#     workspace:
-#       clean: all
-
-#     steps:
-#     - script: "sudo addgroup render --gid `grep render /etc/group_host | awk -F: '{printf $3}'`"
-#       displayName: Add render group
-#     - script: sudo usermod -G render `whoami`
-#       displayName: Add user to render group
-#     - template: templates/build_test.yml
-=======
-    steps:
-    - template: templates/build.yml
-    - template: templates/run_validation_tests.yml
->>>>>>> d5d513db
+
+    workspace:
+      clean: all
+
+    steps:
+    - template: templates/build.yml
+    - template: templates/run_validation_tests.yml