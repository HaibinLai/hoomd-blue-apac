# HOOMD-blue Change Log

[TOC]

## v2.3.0

Not yet released

*New features*

* General:
    * Store `BUILD_*` CMake variables in the hoomd cmake cache for use in external plugins.

* MD:
    * Improve performance with `md.constrain.rigid` in multi-GPU simulations.

* HPMC:
    * Enabled simulations involving spherical walls and convex spheropolyhedral particle shapes.

*Deprecated*

## v2.2.2

<<<<<<< HEAD
Not yet released
=======
Released 2017/12/04
>>>>>>> a1592c93

*Bug fixes*

* `md.dihedral.table.set_from_file` now works.
* Fix a critical bug where forces in MPI simulations with rigid bodies or anisotropic particles were incorrectly calculated
* Ensure that ghost particles are updated after load balancing.
* `meta.dump_metadata` no longer reports an error when used with `md.constrain.rigid`
* Miscellaneous documentation fixes
* `dump.gsd` can now write GSD files with 0 particles in a frame
* Explicitly report MPI synchronization delays due to load imbalance with `profile=True`
* Correctly compute net torque of rigid bodies with anisotropic constituent particles in MPI execution on multiple ranks
* Fix `PotentialPairDPDThermoGPU.h` for use in external plugins
* Use correct ghost region with `constrain.rigid` in MPI execution on multiple ranks
* `hpmc.update.muvt()` now works with `depletant_mode='overlap_regions'`
* Fix the sampling of configurations with in `hpmc.update.muvt` with depletants
<<<<<<< HEAD
=======
* Fix simulation crash after modifying a snapshot and re-initializing from it
* The pressure in simulations with rigid bodies (`md.constrain.rigid()`) and MPI on multiple ranks is now computed correctly
>>>>>>> a1592c93

## v2.2.1

Released 2017/10/04

*Bug fixes*

* Add special pair headers to install target
* Fix a bug where `hpmc.integrate.convex_polyhedron`, `hpmc.integrate.convex_spheropolyhedron`, `hpmc.integrate.polyedron`, `hpmc.integrate.faceted_sphere`, `hpmc.integrate.sphere_union` and `hpmc.integrate.convex_polyhedron_union` produced spurious overlaps on the GPU

## v2.2.0

Released 2017/09/08

*New features*

* General:
    * Add `hoomd.hdf5.log` to log quantities in hdf5 format. Matrix quantities can be logged.
    * `dump.gsd` can now save internal state to gsd files. Call `dump_state(object)` to save the state for a particular object. The following objects are supported:
        * HPMC integrators save shape and trial move size state.
    * Add *dynamic* argument to `hoomd.dump.gsd` to specify which quantity categories should be written every frame.
    * HOOMD now inter-operates with other python libraries that set the active CUDA device.
    * Add generic capability for bidirectional ghost communication, enabling multi body potentials in MPI simulation.

* MD:
    * Added support for a 3 body potential that is harmonic in the local density.
    * `force.constant` and `force.active` can now apply torques.
    * `quiet` option to `nlist.tune` to quiet the output of the embedded `run()` commands.
    * Add special pairs as exclusions from neighbor lists.
    * Add cosine squared angle potential `md.angle.cosinesq`.
    * Add `md.pair.DLVO()` for evaluation of colloidal dispersion and electrostatic forces.
    * Add Lennard-Jones 12-8 pair potential.
    * Add Buckingham (exp-6) pair potential.
    * Add Coulomb 1-4 special_pair potential.
    * Check that composite body dimensions are consistent with minimum image convention and generate an error if they are not.
    * `md.integrate.mode.minimize_fire()` now supports anisotropic particles (i.e. composite bodies)
    * `md.integrate.mode.minimize_fire()` now supports flexible specification of integration methods
    * `md.integrate.npt()/md.integrate.nph()` now accept a friction parameter (gamma) for damping out box fluctuations during minimization runs
    * Add new command `integrate.mode_standard.reset_methods()` to clear NVT and NPT integrator variables


* HPMC:
    * `hpmc.integrate.sphere_union()` takes new capacity parameter to optimize performance for different shape sizes
    * `hpmc.integrate.polyhedron()` takes new capacity parameter to optimize performance for different shape sizes
    * `hpmc.integrate.convex_polyhedron` and `convex_spheropolyhedron` now support arbitrary numbers of vertices, subject only to memory limitations (`max_verts` is now ignored).
    * HPMC integrators restore state from a gsd file read by `init.read_gsd` when the option `restore_state` is `True`.
    * Deterministic HPMC integration on the GPU (optional): `mc.set_params(deterministic=True)`.
    * New `hpmc.update.boxmc.ln_volume()` move allows logarithmic volume moves for fast equilibration.
    * New shape: `hpmc.integrate.convex_polyhedron_union` performs simulations of unions of convex polyhedra.
    * `hpmc.field.callback()` now enables MC energy evaluation in a python function
    * The option `depletant_mode='overlap_regions'` for `hpmc.integrate.*` allows the selection of a new depletion algorithm that restores the diffusivity of dilute colloids in dense depletant baths

*Deprecated*

* HPMC: `hpmc.integrate.sphere_union()` no longer needs the `max_members` parameter.
* HPMC: `hpmc.integrate.convex_polyhedron` and `convex_spheropolyhedron` no longer needs the `max_verts` parameter.
* The *static* argument to `hoomd.dump.gsd` should no longer be used. Use *dynamic* instead.

*Bug fixes*

* HPMC:
    * `hpmc.integrate.sphere_union()` and `hpmc.integrate.polyhedron()` missed overlaps.
    * Fix alignment error when running implicit depletants on GPU with ntrial > 0.
    * HPMC integrators now behave correctly when the user provides different RNG seeds on different ranks.
    * Fix a bug where overlapping configurations were produced with `hpmc.integrate.faceted_sphere()`

* MD:
    * `charge.pppm()` with `order=7` now gives correct results
    * The PPPM energy for particles excluded as part of rigid bodies now correctly takes into account the periodic boundary conditions

* EAM:
    * `metal.pair.eam` now produces correct results.

*Other changes*

* Optimized performance of HPMC sphere union overlap check and polyhedron shape
* Improved performance of rigid bodies in MPI simulations
* Support triclinic boxes with rigid bodies
* Raise an error when an updater is given a period of 0
* Revised compilation instructions
* Misc documentation improvements
* Fully document `constrain.rigid`
* `-march=native` is no longer set by default (this is now a suggestion in the documentation)
* Compiler flags now default to CMake defaults
* `ENABLE_CUDA` and `ENABLE_MPI` CMake options default OFF. User must explicitly choose to enable optional dependencies.
* HOOMD now builds on powerpc+CUDA platforms (tested on summitdev)
* Improve performance of GPU PPPM force calculation
* Use sphere tree to further improve performance of `hpmc.integrate.sphere_union()`

## v2.1.9

Released 2017/08/22

*Bug fixes*

* Fix a bug where the log quantity `momentum` was incorrectly reported in MPI simulations.
* Raise an error when the user provides inconsistent  `charge` or `diameter` lists to `md.constrain.rigid`.
* Fix a bug where `pair.compute_energy()` did not report correct results in MPI parallel simulations.
* Fix a bug where make rigid bodies with anisotropic constituent particles did not work on the GPU.
* Fix hoomd compilation after the rebase in the cub repository.
* `deprecated.dump.xml()` now writes correct results when particles have been added or deleted from the simulation.
* Fix a critical bug where `charge.pppm()` calculated invalid forces on the GPU

## v2.1.8

Released 2017/07/19

*Bug fixes*

* `init.read_getar` now correctly restores static quantities when given a particular frame.
* Fix bug where many short calls to `run()` caused incorrect results when using `md.integrate.langevin`.
* Fix a bug in the Saru pseudo-random number generator that caused some double-precision values to be drawn outside the valid range [0,1) by a small amount. Both floats and doubles are now drawn on [0,1).
* Fix a bug where coefficients for multi-character unicode type names failed to process in Python 2.

*Other changes*

* The Saru generator has been moved into `hoomd/Saru.h`, and plugins depending on Saru or SaruGPU will need to update their includes. The `SaruGPU` class has been removed. Use `hoomd::detail::Saru` instead for both CPU and GPU plugins.

## v2.1.7

Released 2017/05/11

*Bug fixes*

* Fix PPM exclusion handling on the CPU
* Handle `r_cut` for special pairs correctly
* Fix tauP reference in NPH documentation
* Fixed ``constrain.rigid`` on compute 5.x.
* Fixed random seg faults when using sqlite getar archives with LZ4 compression
* Fixed XZ coupling with ``hoomd.md.integrate.npt`` integration
* Fixed aspect ratio with non-cubic boxes in ``hoomd.hpmc.update.boxmc``

## v2.1.6

Released 2017/04/12

*Bug fixes*

* Document `hpmc.util.tune_npt`
* Fix dump.getar.writeJSON usage with MPI execution
* Fix a bug where integrate.langevin and integrate.brownian correlated RNGs between ranks in multiple CPU execution
* Bump CUB to version 1.6.4 for improved performance on Pascal architectures. CUB is now embedded using a git submodule. Users upgrading existing git repositories should reinitialize their git submodules with ``git submodule update --init``
* CMake no longer complains when it finds a partial MKL installation.

## v2.1.5

Released 2017/03/09

*Bug fixes*

* Fixed a compile error on Mac

## v2.1.4

Released 2017/03/09

*Bug fixes*

* Fixed a bug re-enabling disabled integration methods
* Fixed a bug where adding particle types to the system failed for anisotropic pair potentials
* scipy is no longer required to execute DEM component unit tests
* Issue a warning when a subsequent call to context.initialize is given different arguments
* DPD now uses the seed from rank 0 to avoid incorrect simulations when users provide different seeds on different ranks
* Miscellaneous documentation updates
* Defer initialization message until context.initialize
* Fixed a problem where a momentary dip in TPS would cause walltime limited jobs to exit prematurely
* HPMC and DEM components now correctly print citation notices

## v2.1.3

Released 2017/02/07

*Bug fixes*

* Fixed a bug where the WalltimeLimitReached was ignored

## v2.1.2

Released 2017/01/11

*Bug fixes*

* (HPMC) Implicit depletants with spheres and faceted spheres now produces correct ensembles
* (HPMC) Implicit depletants with ntrial > 0 now produces correct ensembles
* (HPMC) NPT ensemble in HPMC (`hpmc.update.boxmc`) now produces correct ensembles
* Fix a bug where multiple nvt/npt integrators caused warnings from analyze.log.
* update.balance() is properly ignored when only one rank is available
* Add missing headers to plugin install build
* Fix a bug where charge.pppm calculated an incorrect pressure

* Other changes *

* Drop support for compute 2.0 GPU devices
* Support cusolver with CUDA 8.0

## v2.1.1

Released 2016/10/23

*Bug fixes*

* Fix `force.active` memory allocation bug
* Quiet Python.h warnigns when building (python 2.7)
* Allow multi-character particle types in HPMC (python 2.7)
* Enable `dump.getar.writeJSON` in MPI
* Allow the flow to change directions in `md.update.mueller_plathe_flow`
* Fix critical bug in MPI communication when using HPMC integrators

## v2.1.0

Released 2016/10/04

*New features*

* enable/disable overlap checks between pairs of constituent particles for `hpmc.integrate.sphere_union()`
* Support for non-additive mixtures in HPMC, overlap checks can now be enabled/disabled per type-pair
* Add `md.constrain.oned` to constrain particles to move in one dimension
* `hpmc.integrate.sphere_union()` now takes max_members as an optional argument, allowing to use GPU memory more efficiently
* Add `md.special_pair.lj()` to support scaled 1-4 (or other) exclusions in all-atom force fields
* `md.update.mueller_plathe_flow()`: Method to create shear flows in MD simulations
* `use_charge` option for `md.pair.reaction_field`
* `md.charge.pppm()` takes a Debye screening length as an optional parameter
* `md.charge.pppm()` now computes the rigid body correction to the PPPM energy

*Deprecated*

* HPMC: the `ignore_overlaps` flag is replaced by `hpmc.integrate.interaction_matrix`

*Other changes*

* Optimized MPI simulations of mixed systems with rigid and non-rigid bodies
* Removed dependency on all boost libraries. Boost is no longer needed to build hoomd
* Intel compiler builds are no longer supported due to c++11 bugs
* Shorter compile time for HPMC GPU kernels
* Include symlinked external components in the build process
* Add template for external components
* Optimized dense depletant simulations with HPMC on CPU

*Bug fixes*

* fix invalid mesh energy in non-neutral systems with `md.charge.pppm()`
* Fix invalid forces in simulations with many bond types (on GPU)
* fix rare cases where analyze.log() would report a wrong pressure
* fix possible illegal memory access when using `md.constrain.rigid()` in GPU MPI simulations
* fix a bug where the potential energy is misreported on the first step with `md.constrain.rigid()`
* Fix a bug where the potential energy is misreported in MPI simulations with `md.constrain.rigid()`
* Fix a bug where the potential energy is misreported on the first step with `md.constrain.rigid()`
* `md.charge.pppm()` computed invalid forces
* Fix a bug where PPPM interactions on CPU where not computed correctly
* Match logged quantitites between MPI and non-MPI runs on first time step
* Fix `md.pair.dpd` and `md.pair.dpdlj` `set_params`
* Fix diameter handling in DEM shifted WCA potential
* Correctly handle particle type names in lattice.unitcell
* Validate `md.group.tag_list` is consistent across MPI ranks

## v2.0.3

Released 2016/08/30

* hpmc.util.tune now works with particle types as documented
* Fix pressure computation with pair.dpd() on the GPU
* Fix a bug where dump.dcd corrupted files on job restart
* Fix a bug where HPMC walls did not work correctly with MPI
* Fix a bug where stdout/stderr did not appear in MPI execution
* HOOMD will now report an human readable error when users forget context.initialize()
* Fix syntax errors in frenkel ladd field

## v2.0.2

Released 2016/08/09

* Support CUDA Toolkit 8.0
* group.rigid()/nonrigid() did not work in MPI simulations
* Fix builds with ENABLE_DOXYGEN=on
* Always add -std=c++11 to the compiler command line arguments
* Fix rare infinite loops when using hpmc.integrate.faceted_sphere
* Fix hpmc.util.tune to work with more than one tunable
* Fix a bug where dump.gsd() would write invalid data in simulations with changing number of particles
* replicate() sometimes did not work when restarting a simulation

## v2.0.1

Released 2016/07/15

*Bug fixes*

* Fix acceptance criterion in mu-V-T simulations with implicit depletants (HPMC).
* References to disabled analyzers, computes, updaters, etc. are properly freed from the simulation context.
* Fix a bug where `init.read_gsd` ignored the `restart` argument.
* Report an error when HPMC kernels run out of memory.
* Fix ghost layer when using rigid constraints in MPI runs.
* Clarify definition of the dihedral angle.

## v2.0.0

Released 2016/06/22

HOOMD-blue v2.0 is released under a clean BSD 3-clause license.

*New packages*

* `dem` - simulate faceted shapes with dynamics
* `hpmc` - hard particle Monte Carlo of a variety of shape classes.

*Bug fixes*

* Angles, dihedrals, and impropers no longer initialize with one default type.
* Fixed a bug where integrate.brownian gave the same x,y, and z velocity components.
* Data proxies verify input types and vector lengths.
* dump.dcd no longer generates excessive metadata traffic on lustre file systems

*New features*

* Distance constraints `constrain.distance` - constrain pairs of particles to a fixed separation distance
* Rigid body constraints `constrain.rigid` - rigid bodies now have central particles, and support MPI and replication
* Multi-GPU electrostatics `charge.pppm` - the long range electrostatic forces are now supported in MPI runs
* `context.initialize()` can now be called multiple times - useful in jupyter notebooks
* Manage multiple simulations in a single job script with `SimulationContext` as a python context manager.
* `util.quiet_status() / util.unquiet_status()` allow users to control if line status messages are output.
* Support executing hoomd in Jupyter (ipython) notebooks. Notice, warning, and error messages now show up in the
  notebook output blocks.
* `analyze.log` can now register python callback functions as sources for logged quantities.
* The GSD file format (http://gsd.readthedocs.io) is fully implemented in hoomd
    * `dump.gsd` writes GSD trajectories and restart files (use `truncate=true` for restarts).
    * `init.read_gsd` reads GSD file and initializes the system, and can start the simulation
       from any frame in the GSD file.
    * `data.gsd_snapshot` reads a GSD file into a snapshot which can be modified before system
      initialization with `init.read_snapshot`.
    * The GSD file format is capable of storing all particle and topology data fields in hoomd,
      either static at frame 0, or varying over the course of the trajectory. The number of
      particles, types, bonds, etc. can also vary over the trajectory.
* `force.active` applies an active force (optionally with rotational diffusion) to a group of particles
* `update.constrain_ellipsoid` constrains particles to an ellipsoid
* `integrate.langevin` and `integrate.brownian` now apply rotational noise and damping to anisotropic particles
* Support dynamically updating groups. `group.force_update()` forces the group to rebuild according
  to the original selection criteria. For example, this can be used to periodically update a cuboid
  group to include particles only in the specified region.
* `pair.reaction_field` implements a pair force for a screened electrostatic interaction of a charge pair in a
  dielectric medium.
* `force.get_energy` allows querying the potential energy of a particle group for a specific force
* `init.create_lattice` initializes particles on a lattice.
    * `lattice.unitcell` provides a generic unit cell definition for `create_lattice`
    * Convenience functions for common lattices: sq, hex, sc, bcc, fcc.
* Dump and initialize commands for the GTAR file format (http://libgetar.readthedocs.io).
    * GTAR can store trajectory data in zip, tar, sqlite, or bare directories
    * The current version stores system properties, later versions will be able to capture log, metadata, and other
      output to reduce the number of files that a job script produces.
* `integrate.npt` can now apply a constant stress tensor to the simulation box.
* Faceted shapes can now be simulated through the `dem` component.

*Changes that require job script modifications*

* `context.initialize()` is now required before any other hoomd script command.
* `init.reset()` no longer exists. Use `context.initialize()` or activate a `SimulationContext`.
* Any scripts that relied on undocumented members of the `globals` module will fail. These variables have been moved to
  the `context` module and members of the currently active `SimulationContext`.
* bonds, angles, dihedrals, and impropers no longer use the `set_coeff` syntax. Use `bond_coeff.set`, `angle_coeff.set`,
  `dihedral_coeff.set`, and `improper_coeff.set` instead.
* `hoomd_script` no longer exists, python commands are now spread across `hoomd`, `hoomd.md`, and other sub packages.
* `integrate.\*_rigid()` no longer exists. Use a standard integrator on `group.rigid_center()`, and define rigid bodies
  using `constrain.rigid()`
* All neighbor lists must be explicitly created using `nlist.\*`, and each pair potential must be attached explicitly
  to a neighbor list. A default global neighbor list is no longer created.
* Moved cgcmm into its own package.
* Moved eam into the metal package.
* Integrators now take `kT` arguments for temperature instead of `T` to avoid confusion on the units of temperature.
* phase defaults to 0 for updaters and analyzers so that restartable jobs are more easily enabled by default.
* `dump.xml` (deprecated) requires a particle group, and can dump subsets of particles.

*Other changes*

* CMake minimum version is now 2.8
* Convert particle type names to `str` to allow unicode type name input
* `__version__` is now available in the top level package
* `boost::iostreams` is no longer a build dependency
* `boost::filesystem` is no longer a build dependency
* New concepts page explaining the different styles of neighbor lists
* Default neighbor list buffer radius is more clearly shown to be r_buff = 0.4
* Memory usage of `nlist.stencil` is significantly reduced
* A C++11 compliant compiler is now required to build HOOMD-blue

*Removed*

* Removed `integrate.bdnvt`: use `integrate.langevin`
* Removed `mtk=False` option from `integrate.nvt` - The MTK NVT integrator is now the only implementation.
* Removed `integrate.\*_rigid()`: rigid body functionality is now contained in the standard integration methods
* Removed the global neighbor list, and thin wrappers to the neighbor list in `nlist`.
* Removed PDB and MOL2 dump writers.
* Removed init.create_empty

*Deprecated*

* Deprecated analyze.msd.
* Deprecated dump.xml.
* Deprecated dump.pos.
* Deprecated init.read_xml.
* Deprecated init.create_random.
* Deprecated init.create_random_polymers.

## v1.3.3

Released 2016/03/06

*Bug fixes*

* Fix problem incluing `hoomd.h` in plugins
* Fix random memory errors when using walls

## v1.3.2

Released 2016/02/08

*Bug fixes*

* Fix wrong access to system.box
* Fix kinetic energy logging in MPI
* Fix particle out of box error if particles are initialized on the boundary in MPI
* Add integrate.brownian to the documentation index
* Fix misc doc typos
* Fix runtime errors with boost 1.60.0
* Fix corrupt metadata dumps in MPI runs

## v1.3.1

Released 2016/1/14

*Bug fixes*

* Fix invalid MPI communicator error with Intel MPI
* Fix python 3.5.1 seg fault

## v1.3.0

Released 2015/12/8

*New features*

* Automatically load balanced domain decomposition simulations.
* Anisotropic particle integrators.
* Gay-Berne pair potential.
* Dipole pair potential.
* Brownian dynamics `integrate.brownian`
* Langevin dynamics `integrate.langevin` (formerly `bdnvt`)
* `nlist.stencil` to compute neighbor lists using stencilled cell lists.
* Add single value scale, `min_image`, and `make_fraction` to `data.boxdim`
* `analyze.log` can optionally not write a file and now supports querying current quantity values.
* Rewritten wall potentials.
    * Walls are now sums of planar, cylindrical, and spherical half-spaces.
    * Walls are defined and can be modified in job scripts.
    * Walls execute on the GPU.
    * Walls support per type interaction parameters.
    * Implemented for: lj, gauss, slj, yukawa, morse, force_shifted_lj, and mie potentials.
* External electric field potential: `external.e_field`

*Bug fixes*

* Fixed a bug where NVT integration hung when there were 0 particles in some domains.
* Check SLURM environment variables for local MPI rank identification
* Fixed a typo in the box math documentation
* Fixed a bug where exceptions weren't properly passed up to the user script
* Fixed a bug in the velocity initialization example
* Fixed an openmpi fork() warning on some systems
* Fixed segfaults in PPPM
* Fixed a bug where compute.thermo failed after reinitializing a system
* Support list and dict-like objects in init.create_random_polymers.
* Fall back to global rank to assign GPUs if local rank is not available

*Deprecated commands*

* `integrate.bdnvt` is deprecated. Use `integrate.langevin` instead.
* `dump.bin` and `init.bin` are now removed. Use XML files for restartable jobs.

*Changes that may break existing scripts*

* `boxdim.wrap` now returns the position and image in a tuple, where it used to return just the position.
* `wall.lj` has a new API
* `dump.bin` and `init.bin` have been removed.

## v1.2.1

Released 2015/10/22

*Bug fixes*

* Fix a crash when adding or removing particles and reinitializing
* Fix a bug where simulations hung on sm 5.x GPUs with CUDA 7.5
* Fix compile error with long tests enabled
* Issue a warning instead of an error for memory allocations greater than 4 GiB.
* Fix invalid RPATH when building inside `zsh`.
* Fix incorrect simulations with `integrate.npt_rigid`
* Label mie potential correctly in user documentation

## v1.2.0

Released 2015/09/30

*New features*

* Performance improvements for systems with large particle size disparity
* Bounding volume hierarchy (tree) neighbor list computation
* Neighbor lists have separate `r_cut` values for each pair of types
* addInfo callback for dump.pos allows user specified information in pos files

*Bug fixes*

* Fix `test_pair_set_energy` unit test, which failed on numpy < 1.9.0
* Analyze.log now accepts unicode strings.
* Fixed a bug where calling `restore_snapshot()` during a run zeroed potential parameters.
* Fix segfault on exit with python 3.4
* Add `cite.save()` to documentation
* Fix a problem were bond forces are computed incorrectly in some MPI configurations
* Fix bug in pair.zbl
* Add pair.zbl to the documentation
* Use `HOOMD_PYTHON_LIBRARY` to avoid problems with modified CMake builds that preset `PYTHON_LIBRARY`

## v1.1.1

Released 2015/07/21

*Bug fixes*

* `dump.xml(restart=True)` now works with MPI execution
* Added missing documentation for `meta.dump_metadata`
* Build all unit tests by default
* Run all script unit tests through `mpirun -n 1`

## v1.1.0

Released 2015/07/14

*New features*

* Allow builds with ninja.
* Allow K=0 FENE bonds.
* Allow number of particles types to change after initialization.
```system.particles.types.add('newType')```
* Allow number of particles to change after initialization.
```
system.particles.add('A')
del system.particles[0]
```
* OPLS dihedral
* Add `phase` keyword to analyzers and dumps to make restartable jobs easier.
* `HOOMD_WALLTIME_STOP` environment variable to stop simulation runs before they hit a wall clock limit.
* `init.read_xml()` Now accepts an initialization and restart file.
* `dump.xml()` can now write restart files.
* Added documentation concepts page on writing restartable jobs.
* New citation management infrastructure. `cite.save()` writes `.bib` files with a list of references to features
  actively used in the current job script.
* Snapshots expose data as numpy arrays for high performance access to particle properties.
* `data.make_snapshot()` makes a new empty snapshot.
* `analyze.callback()` allows multiple python callbacks to operate at different periods.
* `comm.barrier()` and `comm.barrier_all()` allow users to insert barriers into their scripts.
* Mie pair potential.
* `meta.dump_metadata()` writes job metadata information out to a json file.
* `context.initialize()` initializes the execution context.
* Restart option for `dump.xml()`

*Bug fixes*

* Fix slow performance when initializing `pair.slj()`in MPI runs.
* Properly update particle image when setting position from python.
* PYTHON_SITEDIR hoomd shell launcher now calls the python interpreter used at build time.
* Fix compile error on older gcc versions.
* Fix a bug where rigid bodies had 0 velocity when restarting jobs.
* Enable `-march=native` builds in OS X clang builds.
* Fix `group.rigid()` and `group.nonrigid()`.
* Fix image access from the python data access proxies.
* Gracefully exit when launching MPI jobs with mixed execution configurations.

*Changes that may require updated job scripts*

* `context.initialize()` **must** be called before any `comm` method that queries the MPI rank. Call it as early as
  possible in your job script (right after importing `hoomd_script`) to avoid problems.

*Deprecated*

* `init.create_empty()` is deprecated and will be removed in a future version. Use `data.make_snapshot()` and
  `init.read_snapshot()` instead.
* Job scripts that do not call `context.initialize()` will result in a warning message. A future version of HOOMD
  will require that you call `context.initialize()`.

*Removed*

* Several `option` commands for controlling the execution configuration. Replaced with `context.initialize`.

## v1.0.5

Released 2015/05/19

*Bug fixes*

* Fix segfault when changing integrators
* Fix system.box to indicate the correct number of dimensions
* Fix syntax error in comm.get_rank with --nrank
* Enable CUDA enabled builds with the intel compiler
* Use CMake builtin FindCUDA on recent versions of CMake
* GCC_ARCH env var sets the -march command line option to gcc at configure time
* Auto-assign GPU-ids on non-compute exclusive systems even with --mode=gpu
* Support python 3.5 alpha
* Fix a bug where particle types were doubled with boost 1.58.0
* Fix a bug where angle_z=true dcd output was inaccurate near 0 angles
* Properly handle lj.wall potentials with epsilon=0.0 and particles on top of the walls

## v1.0.4

Released 2015/04/07

*Bug fixes*

* Fix invalid virials computed in rigid body simulations when multi-particle bodies crossed box boundaries
* Fix invalid forces/torques for rigid body simulations caused by race conditions
* Fix compile errors on Mac OS X 10.10
* Fix invalid pair force computations caused by race conditions
* Fix invalid neighbour list computations caused by race conditions on Fermi generation GPUs

*Other*

* Extremely long running unit tests are now off by default. Enable with -DHOOMD_SKIP_LONG_TESTS=OFF
* Add additional tests to detect race conditions and memory errors in kernels

## v1.0.3

Released 2015/03/18

**Bug fixes**

* Enable builds with intel MPI
* Silence warnings coming from boost and python headers

## v1.0.2

Released 2015/01/21

**Bug fixes**

* Fixed a bug where `linear_interp` would not take a floating point value for *zero*
* Provide more useful error messages when cuda drivers are not present
* Assume device count is 0 when `cudaGetDeviceCount()` returns an error
* Link to python statically when `ENABLE_STATIC=on`
* Misc documentation updates

## v1.0.1

Released 2014/09/09

**Bug fixes**

1. Fixed bug where error messages were truncated and HOOMD exited with a segmentation fault instead (e.g. on Blue Waters)
1. Fixed bug where plug-ins did not load on Blue Waters
1. Fixed compile error with gcc4.4 and cuda5.0
1. Fixed syntax error in `read_snapshot()`
1. Fixed a bug where `init.read_xml throwing` an error (or any other command outside of `run()`) would hang in MPI runs
1. Search the install path for hoomd_script - enable the hoomd executable to be outside of the install tree (useful with cray aprun)
1. Fixed CMake 3.0 warnings
1. Removed dependancy on tr1/random
1. Fixed a bug where `analyze.msd` ignored images in the r0_file
1. Fixed typos in `pair.gauss` documentation
1. Fixed compile errors on Ubuntu 12.10
1. Fix failure of `integrate.nvt` to reach target temperature in analyze.log. The fix is a new symplectic MTK integrate.nvt integrator. Simulation results in hoomd v1.0.0 are correct, just the temperature and velocity outputs are off slightly.
1. Remove MPI from Mac OS X dmg build.
1. Enable `import hoomd_script as ...`

*Other changes*

1. Added default compile flag -march=native
1. Support CUDA 6.5
1. Binary builds for CentOS/RHEL 6, Fedora 20, Ubuntu 14.04 LTS, and Ubuntu 12.04 LTS.

## Version 1.0.0

Released 2014/05/25

*New features*

* Support for python 3
* New NPT integrator capable of flexible coupling schemes
* Triclinic unit cell support
* MPI domain decomposition
* Snapshot save/restore
* Autotune block sizes at run time
* Improve performance in small simulation boxes
* Improve performance with smaller numbers of particles per GPU
* Full double precision computations on the GPU (compile time option must be enabled, binary builds provided on the download page are single precision)
* Tabulated bond potential `bond.table`
* Tabulated angle potential `angle.table`
* Tabulated dihedral potental `dihedral.table`
* `update.box_resize` now accepts `period=None` to trigger an immediate update of the box without creating a periodic updater
* `update.box_resize` now replaces *None* arguments with the current box parameters
* `init.create_random` and `init.create_random_polymers` can now create random configurations in triclinc and 2D boxes
* `init.create_empty` can now create triclinic boxes
* particle, bond, angle, dihedral, and impropers types can now be named in `init.create_empty`
* `system.replicate` command replicates the simulation box

*Bug fixes*

* Fixed a bug where init.create_random_polymers failed when lx,ly,lz were not equal.
* Fixed a bug in init.create_random_polymers and init.create_random where the separation radius was not accounted for correctly
* Fixed a bug in bond.* where random crashes would occur when more than one bond type was defined
* Fixed a bug where dump.dcd did not write the period to the file

*Changes that may require updated job scripts*

* `integrate.nph`: A time scale `tau_p` for the relaxation of the barostat is now required instead of the barostat mass *W* of the previous release.
The time scale is the relaxation time the barostat would have at an average temperature `T_0 = 1`, and it is related to the internally used
(Andersen) Barostat mass *W* via `W = d N T_0 tau_p^2`, where *d* is the dimensionsality and *N* the number of particles.
* `sorter` and `nlist` are now modules, not variables in the `__main__` namespace.
* Data proxies function correctly in MPI simulations, but are extremely slow. If you use `init.create_empty`, consider separating the generation step out to a single rank short execution that writes an XML file for the main run.
* `update.box_resize(Lx=...)` no longer makes cubic box updates, instead it will keep the current **Ly** and **Lz**. Use the `L=...` shorthand for cubic box updates.
* All `init.*` commands now take `data.boxdim` objects, instead of `hoomd.boxdim` (or *3-tuples*). We strongly encourage the use of explicit argument names for `data.boxdim()`. In particular, if `hoomd.boxdim(123)` was previously used to create a cubic box, it is now required to use `data.boxdim(L=123)` (CORRECT) instead of `data.boxdim(123)` (INCORRECT), otherwise a box with unit dimensions along the y and z axes will be created.
* `system.dimensions` can no longer be set after initialization. System dimensions are now set during initialization via the `data.boxdim` interface. The dimensionality of the system can now be queried through `system.box`.
* `system.box` no longer accepts 3-tuples. It takes `data.boxdim` objects.
* `system.dimensions` no longer exists. Query the dimensionality of the system from `system.box`. Set the dimensionality of the system by passing an appropriate `data.boxdim` to an `init` method.
* `init.create_empty` no longer accepts `n_*_types`. Instead, it now takes a list of strings to name the types.

*Deprecated*

* Support for G80, G200 GPUs.
* `dump.bin` and `read.bin`. These will be removed in v1.1 and replaced with a new binary format.

*Removed*

* OpenMP mult-core execution (replaced with MPI domain decomposition)
* `tune.find_optimal_block_size` (replaced by Autotuner)

## Version 0.11.3

Released 2013/05/10

*Bug fixes*

* Fixed a bug where charge.pppm could not be used after init.reset()
* Data proxies can now set body angular momentum before the first run()
* Fixed a bug where PPPM forces were incorrect on the GPU

## Version 0.11.2

Released 2012/12/19

*New features*

* Block sizes tuned for K20

*Bug fixes*

* Warn user that PPPM ignores rigid body exclusions
* Document that proxy iterators need to be deleted before init.reset()
* Fixed a bug where body angular momentum could not be set
* Fixed a bug where analyze.log would report nan for the pressure tensor in nve and nvt simulations

## Version 0.11.1

Released 2012/11/2

*New features*

* Support for CUDA 5.0
* Binary builds for Fedora 16 and OpenSUSE 12.1
* Automatically specify /usr/bin/gcc to nvcc when the configured gcc is not supported

*Bug fixes*

* Fixed a compile error with gcc 4.7
* Fixed a bug where PPPM forces were incorrect with neighborlist exclusions
* Fixed an issue where boost 1.50 and newer were not detected properly when BOOST_ROOT is set
* Fixed a bug where accessing force data in python prevented init.reset() from working
* Fixed a bug that prevented pair.external from logging energy
* Fixed a unit test that failed randomly

## Version 0.11.0

2012-07-27

*New features*

1. Support for Kepler GPUs (GTX 680)
1. NPH integration (*integrate.nph*)
1. Compute full pressure tensor
1. Example plugin for new bond potentials
1. New syntax for bond coefficients: *_bond_.bond_coeff.set('type', _params_)*
1. New external potential: *external.periodic* applies a periodic potential along one direction (uses include inducing lamellar phases in copolymer systems)
1. Significant performance increases when running *analyze.log*, *analyze.msd*, *update.box_resize*, *update.rescale_temp*, or *update.zero_momentum* with a small period
1. Command line options may now be overwritten by scripts, ex: *options.set_gpu(2)*
1. Added *--user* command line option to allow user defined options to be passed into job scripts, ex: *--user="-N=5 -phi=0.56"*
1. Added *table.set_from_file* method to enable reading table based pair potentials from a file
1. Added *--notice-level* command line option to control how much extra information is printed during a run. Set to 0 to disable, or any value up to 10. At 10, verbose debugging information is printed.
1. Added *--msg-file* command line option which redirects the message output to a file
1. New pair potential *pair.force_shifted_lj* : Implements http://dx.doi.org/10.1063/1.3558787

*Bug fixes*

1. Fixed a bug where FENE bonds were sometimes computed incorrectly
1. Fixed a bug where pressure was computed incorrectly when using pair.dpd or pair.dpdlj
1. Fixed a bug where using OpenMP and CUDA at the same time caused invalid memory accesses
1. Fixed a bug where RPM packages did not work on systems where the CUDA toolkit was not installed
1. Fixed a bug where rigid body velocities were not set from python
1. Disabled OpenMP builds on Mac OS X. HOOMD-blue w/ openmp enabled crashes due to bugs in Apple's OpenMP implementation.
1. Fixed a bug that allowed users to provide invalid rigid body data and cause a seg fault.
1. Fixed a bug where using PPPM resulted in error messages on program exit.

*API changes*

1. Bond potentials rewritten with template evaluators
1. External potentials use template evaluators
1. Complete rewrite of ParticleData - may break existing plugins
1. Bond/Angle/Dihedral data structures rewritten
    * The GPU specific data structures are now generated on the GPU
1. DPDThermo and DPDLJThermo are now processed by the same template class
1. Headers that cannot be included by nvcc now throw an error when they are
1. CUDA 4.0 is the new minimum requirement
1. Rewrote BoxDim to internally handle minimum image conventions
1. HOOMD now only compiles ptx code for the newest architecture, this halves the executable file size
1. New Messenger class for global control of messages printed to the screen / directed to a file.

*Testing changes*

1. Automated test suite now performs tests on OpenMPI + CUDA builds
1. Valgrind tests added back into automated test suite
1. Added CPU test in bd_ridid_updater_tests
1. ctest -S scripts can now set parallel makes (with cmake > 2.8.2)

## Version 0.10.1

2012-02-10

1. Add missing entries to credits page
1. Add `dist_check` option to neighbor list. Can be used to force neighbor list builds at a specified frequency (useful in profiling runs with nvvp).
1. Fix typos in ubuntu compile documentation
1. Add missing header files to hoomd.h
1. Add torque to the python particle data access API
1. Support boost::filesystem API v3
1. Expose name of executing gpu, n_cpu, hoomd version, git sha1, cuda version, and compiler version to python
1. Fix a bug where multiple `nvt_rigid` or `npt_rigid` integrators didn't work correctly
1. Fix missing pages in developer documentation

## Version 0.10.0

2011-12-14

*New features*

1. Added *pair.dpdlj* which uses the DPD thermostat and the Lennard-Jones potential. In previous versions, this could be accomplished by using two pair commands but at the cost of reduced performance.
1. Additional example scripts are now present in the documentation. The example scripts are cross-linked to the commands that are used in them.
1. Most dump commands now accept the form: *dump.ext(filename="filename.ext")* which immediately writes out filename.ext.
1. Added _vis_ parameter to dump.xml which enables output options commonly used in files written for the purposes of visulization. dump.xml also now accepts parameters on the instantiation line. Combined with the previous feature, *dump.xml(filename="file.xml", vis=True)* is now a convenient short hand for what was previously
<pre><code class="python">
xml = dump.xml()
xml.set_params(position = True, mass = True, diameter = True, \
                         type = True, bond = True, angle = True, \
                         dihedral = True, improper = True, charge = True)
xml.write(filename="file.xml")
</code></pre>
1. Specify rigid bodies in XML input files
1. Simulations that contain rigid body constraints applied to groups of particles in BDNVT, NVE, NVT, and NPT ensembles.
    * *integrate.bdnvt_rigid*
    * *integrate.nve_rigid*
    * *integrate.nvt_rigid*
    * *integrate.npt_rigid*
1. Energy minimization of rigid bodies (*integrate.mode_minimize_rigid_fire*)
1. Existing commands are now rigid-body aware
    * update.rescale_temp
    * update.box_resize
    * update.enforce2d
    * update.zero_momentum
1. NVT integration using the Berendsen thermostat (*integrate.berendsen*)
1. Bonds, angles, dihedrals, and impropers can now be created and deleted with the python data access API.
1. Attribution clauses added to the HOOMD-blue license.

*Changes that may break existing job scripts*

1. The _wrap_ option to *dump.dcd* has been changed to _unwrap_full_ and its meaning inverted. *dump.dcd* now offers two options for unwrapping particles, _unwrap_full_ fully unwraps particles into their box image and _unwrap_rigid_ unwraps particles in rigid bodies so that bodies are not broken up across a box boundary.

*Bug/fixes small enhancements*

1. Fixed a bug where launching hoomd on mac os X 10.5 always resulted in a bus error.
1. Fixed a bug where DCD output restricted to a group saved incorrect data.
1. force.constant may now be applied to a group of particles, not just all particles
1. Added C++ plugin example that demonstrates how to add a pair potential in a plugin
1. Fixed a bug where box.resize would always transfer particle data even in a flat portion of the variant
1. OpenMP builds re-enabled on Mac OS X
1. Initial state of integrate.nvt and integrate.npt changed to decrease oscillations at startup.
1. Fixed a bug where the polymer generator would fail to initialize very long polymers
1. Fixed a bug where images were passed to python as unsigned ints.
1. Fixed a bug where dump.pdb wrote coordinates in the wrong order.
1. Fixed a rare problem where a file written by dump.xml would not be read by init.read_xml due to round-off errors.
1. Increased the number of significant digits written out to dump.xml to make them more useful for ad-hoc restart files.
1. Potential energy and pressure computations that slow performance are now only performed on those steps where the values are actually needed.
1. Fixed a typo in the example C++ plugin
1. Mac build instructions updated to work with the latest version of macports
1. Fixed a bug where set_period on any dump was ineffective.
1. print_status_line now handles multiple lines
1. Fixed a bug where using bdnvt tally with per type gammas resulted in a race condition.
1. Fix an issue where ENABLE_CUDA=off builds gave nonsense errors when --mode=gpu was requested.
1. Fixed a bug where dumpl.xml could produce files that init.xml would not read
1. Fixed a typo in the example plugin
1. Fix example that uses hoomd as a library so that it compiles.
1. Update maintainer lines
1. Added message to nlist exclusions that notifies if diameter or body exclusions are set.
1. HOOMD-blue is now hosted in a git repository
1. Added bibtex bibliography to the user documentation
1. Converted user documentation examples to use doxygen auto cross-referencing \example commands
1. Fix a bug where particle data is not released in dump.binary
1. ENABLE_OPENMP can now be set in the ctest builds
1. Tuned block sizes for CUDA 4.0
1. Removed unsupported GPUS from CUDA_ARCH_LIST

## Version 0.9.2

2011-04-04

*Note:* only major changes are listed here.

*New features*

1. *New exclusion option:* Particles can now be excluded from the neighbor list based on diameter consistent with pair.slj.
1. *New pair coeff syntax:* Coefficients for multiple type pairs can be specified conveniently on a single line.
<pre><code class="python">
coeff.set(['A', 'B', 'C', 'D'], ['A', 'B', 'C', 'D'], epsilon=1.0)
</code></pre>
1. *New documentation:* HOOMD-blue's system of units is now fully documented, and every coefficient in the documentation is labeled with the appropriate unit.
1. *Performance improvements:* Performance has been significantly boosted for simulations of medium sized systems (5,000-20,000 particles). Smaller performance boosts were made to larger runs.
1. *CUDA 3.2 support:* HOOMD-blue is now fully tested and performance tuned for use with CUDA 3.2.
1. *CUDA 4.0 support:* HOOMD-blue compiles with CUDA 4.0 and passes initial tests.
1. *New command:* tune.r_buff performs detailed auto-tuning of the r_buff neighborlist parameter.
1. *New installation method:* RPM, DEB, and app bundle packages are now built for easier installation
1. *New command:* charge.pppm computes the full long range electrostatic interaction using the PPPM method

*Bug/fixes small enhancements*

1. Fixed a bug where the python library was linked statically.
1. Added the PYTHON_SITEDIR setting to allow hoomd builds to install into the native python site directory.
1. FIRE energy minimization convergence criteria changed to require both energy *and* force to converge
1. Clarified that groups are static in the documentation
1. Updated doc comments for compatibility with Doxygen#7.3
1. system.particles.types now lists the particle types in the simulation
1. Creating a group of a non-existant type is no longer an error
1. Mention XML file format for walls in wall.lj documentation
1. Analyzers now profile themselves
1. Use "\n" for newlines in dump.xml - improves performance when writing many XML files on a NFS file system
1. Fixed a bug where the neighbor list build could take an exceptionally long time (several seconds) to complete the first build.
1. Fixed a bug where certain logged quantities always reported as 0 on the first step of the simulation.
1. system.box can now be used to read and set the simulation box size from python
1. Numerous internal API updates
1. Fixed a bug the resulted in incorrect behavior when using integrate.npt on the GPU.
1. Removed hoomd launcher shell script. In non-sitedir installs, ${HOOMD_ROOT}/bin/hoomd is now the executable itself
1. Creating unions of groups of non-existent types no longer produces a seg fault
1. hoomd now builds on all cuda architectures. Modify CUDA_ARCH_LIST in cmake to add or remove architectures from the build
1. hoomd now builds with boost#46.0
1. Updated hoomd icons to maize/blue color scheme
1. hoomd xml file format bumped to#3, adds support for charge.
1. FENE and harmonic bonds now handle 0 interaction parameters and 0 length bonds more gracefully
1. The packaged plugin template now actually builds and installs into a recent build of hoomd

## Version 0.9.1

2010-10-08

*Note:* only major changes are listed here.

*New features*

1. *New constraint*: constrain.sphere constrains a group of particles to the surface of a sphere
1. *New pair potential/thermostat*: pair.dpd implements the standard DPD conservative, random, and dissipative forces
1. *New pair potential*: pair.dpd_conservative applies just the conservative DPD potential
1. *New pair potential*: pair.eam implements the Embedded Atom Method (EAM) and supports both *alloy* and *FS* type computations.
1. *Faster performance*: Cell list and neighbor list code has been rewritten for performance.
    * In our benchmarks, *performance increases* ranged from *10-50%* over HOOMD-blue 0.9.0. Simulations with shorter cutoffs tend to attain a higher performance boost than those with longer cutoffs.
    * We recommended that you *re-tune r_buff* values for optimal performance with 0.9.1.
    * Due to the nature of the changes, *identical runs* may produce *different trajectories*.
1. *Removed limitation*: The limit on the number of neighbor list exclusions per particle has been removed. Any number of exclusions can now be added per particle. Expect reduced performance when adding excessive numbers of exclusions.

*Bug/fixes small enhancements*

1. Pressure computation is now correct when constraints are applied.
1. Removed missing files from hoomd.h
1. pair.yukawa is no longer referred to by "gaussian" in the documentation
1. Fermi GPUs are now prioritized over per-Fermi GPUs in systems where both are present
1. HOOMD now compiles against CUDA 3.1
1. Momentum conservation significantly improved on compute#x hardware
1. hoomd plugins can now be installed into user specified directories
1. Setting r_buff=0 no longer triggers exclusion list updates on every step
1. CUDA 2.2 and older are no longer supported
1. Workaround for compiler bug in 3.1 that produces extremely high register usage
1. Disabled OpenMP compile checks on Mac OS X
1. Support for compute 2.1 devices (such as the GTX 460)

## Version 0.9.0

2010-05-18

*Note:* only major changes are listed here.

*New features*

1. *New pair potential*: Shifted LJ potential for particles of varying diameters (pair.slj)
1. *New pair potential*: Tabulated pair potential (pair.table)
1. *New pair potential*: Yukawa potential (pair.yukawa)
1. *Update to pair potentials*: Most pair potentials can now accept different values of r_cut for different type pairs. The r_cut specified in the initial pair.*** command is now treated as the default r_cut, so no changes to scripts are necessary.
1. *Update to pair potentials*: Default pair coeff values are now supported. The parameter alpha for lj now defaults to#0, so there is no longer a need to specify it for a majority of simulations.
1. *Update to pair potentials*: The maximum r_cut needed for the neighbor list is now determined at the start of each run(). In simulations where r_cut may decrease over time, increased performance will result.
1. *Update to pair potentials*: Pair potentials are now specified via template evaluator classes. Adding a new pair potential to hoomd now only requires a small amount of additional code.
1. *Plugin API* : Advanced users/developers can now write, install, and use plugins for hoomd without needing to modify core hoomd source code
1. *Particle data access*: User-level hoomd scripts can now directly access the particle data. For example, one can change all particles in the top half of the box to be type B:
<pre><code class="python">
top = group.cuboid(name="top", zmin=0)
for p in top:
    p.type = 'B'
</code></pre>
    . *All* particle data including position, velocity, type, ''et cetera'', can be read and written in this manner. Computed forces and energies can also be accessed in a similar way.
1. *New script command*: init.create_empty() can be used in conjunction with the particle data access above to completely initialize a system within the hoomd script.
1. *New script command*: dump.bin() writes full binary restart files with the entire system state, including the internal state of integrators.
    - File output can be gzip compressed (if zlib is available) to save space
    - Output can alternate between two different output files for safe crash recovery
1. *New script command*: init.read_bin() reads restart files written by dump.bin()
1. *New option*: run() now accepts a quiet option. When True, it eliminates the status information printouts that go to stdout.
1. *New example script*: Example 6 demonstrates the use of the particle data access routines to initialize a system. It also demonstrates how to initialize velocities from a gaussian distribution
1. *New example script*: Example 7 plots the pair.lj potential energy and force as evaluated by hoomd. It can trivially be modified to plot any potential in hoomd.
1. *New feature*: Two dimensional simulations can now be run in hoomd: #259
1. *New pair potential*: Morse potential for particles of varying diameters (pair.morse)
1. *New command*: run_upto will run a simulation up to a given time step number (handy for breaking long simulations up into many independent jobs)
1. *New feature*: HOOMD on the CPU is now accelerated with OpenMP.
1. *New feature*: integrate.mode_minimize_fire performs energy minimization using the FIRE algorithm
1. *New feature*: analyze.msd can now accept an xml file specifying the initial particle positions (for restarting jobs)
1. *Improved feature*: analyze.imd now supports all IMD commands that VMD sends (pause, kill, change trate, etc.)
1. *New feature*: Pair potentials can now be given names, allowing multiple potentials of the same type to be logged separately. Additionally, potentials that are disabled and not applied to the system dynamics can be optionally logged.
1. *Performance improvements*: Simulation performance has been increased across the board, but especially when running systems with very low particle number densities.
1. *New hardware support*: 0.9.0 and newer support Fermi GPUs
1. *Deprecated hardware support*: 0.9.x might continue run on compute#1 GPUs but that hardware is no longer officially supported
1. *New script command*: group.tag_list() takes a python list of particle tags and creates a group
1. *New script command*: compute.thermo() computes thermodynamic properties of a group of particles for logging
1. *New feature*: dump.dcd can now optionally write out only those particles that belong to a specified group

*Changes that will break jobs scripts written for 0.8.x*

1. Integration routines have changed significantly to enable new use cases. Where scripts previously had commands like:
<pre><code class="python">
integrate.nve(dt=0.005)
</code></pre>
    they now need
<pre><code class="python">
all = group.all()
integrate.mode_standard(dt=0.005)
integrate.nve(group=all)
</code></pre>
    . Integrating only specific groups of particles enables simulations to fix certain particles in place or integrate different parts of the system at different temperatures, among many other possibilities.
1. sorter.set_params no longer takes the ''bin_width'' argument. It is replaced by a new ''grid'' argument, see the documentation for details.
1. conserved_quantity is no longer a quantity available for logging. Instead log the nvt reservoir energy and compute the total conserved quantity in post processing.

*Bug/fixes small enhancements*

1. Fixed a bug where boost#38 is not found on some machines
1. dump.xml now has an option to write particle accelerations
1. Fixed a bug where periods like 1e6 were not accepted by updaters
1. Fixed a bug where bond.fene forces were calculated incorrectly between particles of differing diameters
1. Fixed a bug where bond.fene energies were computed incorrectly when running on the GPU
1. Fixed a bug where comments in hoomd xml files were not ignored as they aught to be: #331
1. It is now possible to prevent bond exclusions from ever being added to the neighbor list: #338
1. init.create_random_polymers can now generate extremely dense systems and will warn the user about large memory usage
1. variant.linear_interp now accepts a user-defined zero (handy for breaking long simulations up into many independent jobs)
1. Improved installation and compilation documentation
1. Integration methods now silently ignore when they are given an empty group
1. Fixed a bug where disabling all forces resulted in some forces still being applied
1. Integrators now behave in a reasonable way when given empty groups
1. Analyzers now accept a floating point period
1. run() now aborts immediately if limit_hours=0 is specified.
1. Pair potentials that diverge at r=0 will no longer result in invalid simulations when the leading coefficients are set to zero.
1. integrate.bdnvt can now tally the energy transferred into/out of the "reservoir", allowing energy conservation to be monitored during bd simulation runs.
1. Most potentials now prevent NaN results when computed for overlapping particles
1. Stopping a simulation from a callback or time limit no longer produces invalid simulations when continued
1. run() commands limited with limit_hours can now be set to only stop on given timestep multiples
1. Worked around a compiler bug where pair.morse would crash on Fermi GPUs
1. ULF stability improvements for G200 GPUs.


## Version 0.8.2

2009-09-10

*Note:* only major changes are listed here.

*New features*

1. Quantities that vary over time can now be specified easily in scripts with the variant.linear_interp command.
1. Box resizing updater (update.box_resize) command that uses the time varying quantity command to grow or shrink the simulation box.
1. Individual run() commands can be limited by wall-clock time
1. Angle forces can now be specified
1. Dihedral forces can now be specified
1. Improper forces can now be specified
1. 1-3 and 1-4 exclusions from the cutoff pair force can now be chosen
1. New command line option: --minimize-cpu-usage cuts the CPU usage of HOOMD down to 10% of one CPU core while only decreasing overall performance by 10%
1. Major changes have been made in the way HOOMD chooses the device on which to run (all require CUDA 2.2 or newer)
   * there are now checks that an appropriate NVIDIA drivers is installed
   * running without any command line options will now correctly revert to running on the CPU if no capable GPUs are installed
   * when no gpu is explicitly specified, the default choice is now prioritized to choose the fastest GPU and one that is not attached to a display first
   * new command line option: --ignore-display-gpu will prevent HOOMD from executing on any GPU attached to a display
   * HOOMD now prints out a short description of the GPU(s) it is running on
   * on linux, devices can be set to compute-exclusive mode and HOOMD will then automatically choose the first free GPU (see the documentation for details)
1. nlist.reset_exclusions command to control the particles that are excluded from the neighbor list


*Bug/fixes small enhancements*

1. Default block size change to improve stability on compute#3 devices
1. ULF workaround on GTX 280 now works with CUDA 2.2
1. Standalone benchmark executables have been removed and replaced by in script benchmarking commands
1. Block size tuning runs can now be performed automatically using the python API and results can be saved on the local machine
1. Fixed a bug where GTX 280 bug workarounds were not properly applied in CUDA 2.2
1. The time step read in from the XML file can now be optionally overwritten with a user-chosen one
1. Added support for CUDA 2.2
1. Fixed a bug where the WCA forces included in bond.fene had an improper cutoff
1. Added support for a python callback to be executed periodically during a run()
1. Removed demos from the hoomd downloads. These will be offered separately on the webpage now to keep the required download size small.
1. documentation improvements
1. Significantly increased performance of dual-GPU runs when build with CUDA 2.2 or newer
1. Numerous stability and performance improvements
1. Temperatures are now calculated based on 3N-3 degrees of freedom. See #283 for a more flexible system that is coming in the future.
1. Emulation mode builds now work on systems without an NVIDIA card (CUDA 2.2 or newer)
1. HOOMD now compiles with CUDA 2.3
1. Fixed a bug where uninitialized memory was written to dcd files
1. Fixed a bug that prevented the neighbor list on the CPU from working properly with non-cubic boxes
1. There is now a compile time hack to allow for more than 4 exclusions per particle
1. Documentation added to aid users in migrating from LAMMPS
1. hoomd_script now has an internal version number useful for third party scripts interfacing with it
1. VMD#8.7 is now found by the live demo scripts
1. live demos now run in vista 64-bit
1. init.create_random_polymers can now create polymers with more than one type of bond

## Version 0.8.1

2009-03-24

*Note:* only major changes are listed here.

*New features*

1. Significant performance enhancements
1. New build option for compiling on UMich CAC clusters: ENABLE_CAC_GPU_ID compiles HOOMD to read in the *$CAC_GPU_ID* environment variable and use it to determine which GPUs to execute on. No --gpu command line required in job scripts any more.
1. Particles can now be assigned a *non-unit mass*
1. *init.reset()* command added to allow for the creation of a looped series of simulations all in python
1. *dump.pdb()* command for writing PDB files
1. pair.lj now comes with an option to *shift* the potential energy to 0 at the cutoff
1. pair.lj now comes with an opiton to *smoothly switch* both the *potential* and *force* to 0 at the cutoff with the XPLOR smoothing function
1. *Gaussian pair potential* computation added (pair.gauss)
1. update and analyze commands can now be given a function to determine a non-linear rate to run at
1. analyze.log, and dump.dcd can now append to existing files

*Changes that will break scripts from 0.8.0*

1. *dump.mol2()* has been changed to be more consistent with other dump commands. In order to get the same result as the previous behavior, replace
<pre><code class="python">
 dump.mol2(filename="file.mol2")
</code></pre>
 with
 <pre><code class="python">
 mol2 = dump.mol2()
 mol2.write(filename="file.mol2")
</code></pre>
1. Grouping commands have been moved to their own package for organizational purposes. *group_all()* must now be called as *group.all()* and similarly for tags and type.

*Bug/fixes small enhancements*

1. Documentation updates
1. DCD file writing no longer crashes HOOMD in windows
1. !FindBoost.cmake is patched upstream. Use CMake 2.6.3 if you need BOOST_ROOT to work correctly
1. Validation tests now run with --gpu_error_checking
1. ULF bug workarounds are now enabled only on hardware where they are needed. This boosts performance on C1060 and newer GPUs.
1. !FindPythonLibs now always finds the shared python libraries, if they exist
1. "make package" now works fine on mac os x
1. Fixed erroneously reported dangerous neighbor list builds when using --mode=cpu
1. Small tweaks to the XML file format.
1. Numerous performance enhancements
1. Workaround for ULF on compute#1 devices in place
1. dump.xml can now be given the option "all=true" to write all fields
1. total momentum can now be logged by analyze.log
1. HOOMD now compiles with boost#38 (and hopefully future versions)
1. Updaters can now be given floating point periods such as 1e5
1. Additional warnings are now printed when HOOMD is about to allocate a large amount of memory due to the specification of an extremely large box size
1. run() now shows up in the documentation index
1. Default sorter period is now 100 on CPUs to improve performance on chips with small caches


## Version 0.8.0

2008-12-22

*Note:* only major changes are listed here.

*New features*

1. Addition of FENE bond potential
1. Addition of update.zero_momentum command to zero a system's linear momentum
1. Brownian dynamics integration implemented
1. Multi-GPU simulations
1. Particle image flags are now tracked. analyze.msd command added to calculate the mean squared displacement.

*Changes that will break scripts from 0.7.x*

1. analyze.log quantity names have changed

*Bug/fixes small enhancements*

1. Performance of the neighbor list has been increased significantly on the GPU (overall performance improvements are approximately 10%)
1. Profile option added to the run() command
1. Warnings are now correctly printed when negative coefficients are given to bond forces
1. Simulations no longer fail on G200 cards
1. Mac OS X binaries will be provided for download: new documentation for installing on Mac OS x has been written
1. Two new demos showcasing large systems
1. Particles leaving the simulation box due to bad initial conditions now generate an error
1. win64 installers will no longer attempt to install on win32 and vice-versa
1. neighborlist check_period now defaults to 1
1. The elapsed time counter in run() now continues counting time over multiple runs.
1. init.create_random_polymers now throws an error if the bond length is too small given the specified separation radii
1. Fixed a bug where a floating point value for the count field in init.create_random_polymers produced an error
1. Additional error checking to test if particles go NaN
1. Much improved status line printing for identifying hoomd_script commands
1. Numerous documentation updates
1. The VS redistributable package no longer needs to be installed to run HOOMD on windows (these files are distributed with HOOMD)
1. Now using new features in doxygen#5.7 to build pdf user documentation for download.
1. Performance enhancements of the Lennard-Jones pair force computation, thanks to David Tarjan
1. A header prefix can be added to log files to make them more gnuplot friendly
1. Log quantities completely revamped. Common quantities (i.e. kinetic energy, potential energy can now be logged in any simulation)
1. Particle groups can now be created. Currently only analyze.msd makes use of them.
1. The CUDA toolkit no longer needs to be installed to run a packaged HOOMD binary in windows.
1. User documentation can now be downloaded as a pdf.
1. Analyzers and updaters now count time 0 as being the time they were created, instead of time step 0.
1. Added job test scripts to aid in validating HOOMD
1. HOOMD will now build with default settings on a linux/unix-like OS where the boost static libraries are not installed, but the dynamic ones are.

----

## Version 0.7.1

2008-09-12

1. Fixed bug where extremely large box dimensions resulted in an argument error - ticket:118
1. Fixed bug where simulations ran incorrectly with extremely small box dimensions - ticket:138

----

## Version 0.7.0

2008-08-12

*Note:* only major changes are listed here.

1. Stability and performance improvements.
1. Cleaned up the hoomd_xml file format.
1. Improved detection of errors in hoomd_xml files significantly.
1. Users no longer need to manually specify HOOMD_ROOT, unless their installation is non-standard
1. Particle charge can now be read in from a hoomd_xml file
1. Consistency changes in the hoomd_xml file format: HOOMD 0.6.0 XML files are not compatible. No more compatibility breaking changes are planned after 0.7.0
1. Enabled parallel builds in MSVC for faster compilation times on multicore systems
1. Numerous small bug fixes
1. New force compute for implementing walls
1. Documentation updates
1. Support for CUDA 2.0
1. Bug fixed allowing simulations with no integrator
1. Support for boost#35.0
1. Cleaned up GPU code interface
1. NVT integrator now uses tau (period) instead of Q (the mass of the extra degree of freedom).
1. Added option to NVE integration to limit the distance a particle moves in a single time step
1. Added code to dump system snapshots in the DCD file format
1. Particle types can be named by strings
1. A snapshot of the initial configuration can now be written in the .mol2 file format
1. The default build settings now enable most of the optional features
1. Separated the user and developer documentation
1. Mixed polymer systems can now be generated inside HOOMD
1. Support for CMake 2.6.0
1. Wrote the user documentation
1. GPU selection from the command line
1. Implementation of the job scripting system
1. GPU can now handle neighbor lists that overflow
1. Energies are now calculated
1. Added a logger for logging energies during a simulation run
1. Code now actually compiles on Mac OS X
1. Benchmark and demo scripts now use the new scripting system
1. Consistent error message format that is more visible.
1. Multiple types of bonds each with the own coefficients are now supported
1. Added python scripts to convert from HOOMD's XML file format to LAMMPS input and dump files
1. Fixed a bug where empty xml nodes in input files resulted in an error message
1. Fixed a bug where HOOMD seg faulted when a particle left the simulation , vis=True)* is now a convenient short hand for what was previously
box now works fine on mac os x
1. Fixed erroneously reported dangerous neighbor list builds when using --mode=cpu
1. Small tweaks to the XML file format.
1. Numerous performance enhancements
1. Workaround for ULF on compute#1 devices in place
1. dump.xml can now be given the option<|MERGE_RESOLUTION|>--- conflicted
+++ resolved
@@ -21,11 +21,7 @@
 
 ## v2.2.2
 
-<<<<<<< HEAD
-Not yet released
-=======
 Released 2017/12/04
->>>>>>> a1592c93
 
 *Bug fixes*
 
@@ -41,11 +37,8 @@
 * Use correct ghost region with `constrain.rigid` in MPI execution on multiple ranks
 * `hpmc.update.muvt()` now works with `depletant_mode='overlap_regions'`
 * Fix the sampling of configurations with in `hpmc.update.muvt` with depletants
-<<<<<<< HEAD
-=======
 * Fix simulation crash after modifying a snapshot and re-initializing from it
 * The pressure in simulations with rigid bodies (`md.constrain.rigid()`) and MPI on multiple ranks is now computed correctly
->>>>>>> a1592c93
 
 ## v2.2.1
 
