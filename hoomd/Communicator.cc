<<<<<<< HEAD
// Copyright (c) 2009-2017 The Regents of the University of Michigan
=======
// Copyright (c) 2009-2018 The Regents of the University of Michigan
>>>>>>> a4a24a6d
// This file is part of the HOOMD-blue project, released under the BSD 3-Clause License.


// Maintainer: jglaser

/*! \file Communicator.cc
    \brief Implements the Communicator class
*/

#ifdef ENABLE_MPI

#include "Communicator.h"
#include "System.h"

#include <algorithm>
#include <hoomd/extern/pybind/include/pybind11/stl.h>


using namespace std;
namespace py = pybind11;

#include <vector>

template<class group_data>
Communicator::GroupCommunicator<group_data>::GroupCommunicator(Communicator& comm, std::shared_ptr<group_data> gdata)
    : m_comm(comm), m_exec_conf(comm.m_exec_conf), m_gdata(gdata)
    {
    // the size of the bit field must be larger or equal the group size
    assert(sizeof(unsigned int)*8 >= group_data::size);
    }

template<class group_data>
void Communicator::GroupCommunicator<group_data>::migrateGroups(bool incomplete, bool local_multiple)
    {
    if (m_gdata->getNGlobal())
        {
        if (m_comm.m_prof) m_comm.m_prof->push(m_exec_conf, m_gdata->getName());

            {
            // wipe out reverse-lookup tag -> idx for old ghost groups
            ArrayHandle<unsigned int> h_group_tag(m_gdata->getTags(), access_location::host, access_mode::read);
            ArrayHandle<unsigned int> h_group_rtag(m_gdata->getRTags(), access_location::host, access_mode::readwrite);
            for (unsigned int i = 0; i < m_gdata->getNGhosts(); i++)
                {
                unsigned int idx = m_gdata->getN() + i;
                h_group_rtag.data[h_group_tag.data[idx]] = GROUP_NOT_LOCAL;
                }
            }


        // remove ghost groups
        m_gdata->removeAllGhostGroups();

        // send map for rank updates
        typedef std::multimap<unsigned int, rank_element_t> map_t;
        map_t send_map;

            {
            ArrayHandle<unsigned int> h_comm_flags(m_comm.m_pdata->getCommFlags(), access_location::host, access_mode::read);
            ArrayHandle<typename group_data::members_t> h_members(m_gdata->getMembersArray(), access_location::host, access_mode::read);
            ArrayHandle<typename group_data::ranks_t> h_group_ranks(m_gdata->getRanksArray(), access_location::host, access_mode::readwrite);
            ArrayHandle<unsigned int> h_group_tag(m_gdata->getTags(), access_location::host, access_mode::read);
            ArrayHandle<unsigned int> h_rtag(m_comm.m_pdata->getRTags(), access_location::host, access_mode::read);

            ArrayHandle<unsigned int> h_unique_neighbors(m_comm.m_unique_neighbors, access_location:: host, access_mode::read);

            ArrayHandle<unsigned int> h_cart_ranks(m_comm.m_pdata->getDomainDecomposition()->getCartRanks(), access_location::host, access_mode::read);

            Index3D di = m_comm.m_pdata->getDomainDecomposition()->getDomainIndexer();
            uint3 my_pos = m_comm.m_pdata->getDomainDecomposition()->getGridPos();
            unsigned int my_rank = m_exec_conf->getRank();

            // mark groups whose member ranks need to be updated
            unsigned int n_groups = m_gdata->getN();
            for (unsigned int group_idx = 0; group_idx < n_groups; group_idx++)
                {
                typename group_data::members_t g = h_members.data[group_idx];
                typename group_data::ranks_t r = h_group_ranks.data[group_idx];

                // initialize bit field
                unsigned int mask = 0;

                bool update = false;

                // iterate over group members
                for (unsigned int i = 0; i < group_data::size; i++)
                    {
                    unsigned int tag = g.tag[i];
                    unsigned int pidx = h_rtag.data[tag];

                    if (pidx == NOT_LOCAL)
                        {
                        // if any ptl is non-local, send
                        update = true;
                        }
                    else
                        {
                        if (incomplete)
                            {
                            // initially, update rank information
                            r.idx[i] = my_rank;
                            mask |= (1 << i);
                            }

                        unsigned int flags = h_comm_flags.data[pidx];

                        if (flags)
                            {
                            // particle is sent to a different domain
                            mask |= (1 << i);

                            int ix, iy, iz;
                            ix = iy = iz = 0;

                            if (flags & send_east)
                                ix = 1;
                            else if (flags & send_west)
                                ix = -1;

                            if (flags & send_north)
                                iy = 1;
                            else if (flags & send_south)
                                iy = -1;

                            if (flags & send_up)
                                iz = 1;
                            else if (flags & send_down)
                                iz = -1;

                            int ni = my_pos.x;
                            int nj = my_pos.y;
                            int nk = my_pos.z;

                            ni += ix;
                            if (ni == (int)di.getW())
                                ni = 0;
                            else if (ni < 0)
                                ni += di.getW();

                            nj += iy;
                            if (nj == (int) di.getH())
                                nj = 0;
                            else if (nj < 0)
                                nj += di.getH();

                            nk += iz;
                            if (nk == (int) di.getD())
                                nk = 0;
                            else if (nk < 0)
                                nk += di.getD();

                            // update ranks
                            r.idx[i] = h_cart_ranks.data[di(ni,nj,nk)];

                            update = true;
                            }
                        }
                    } // end loop over group members

                h_group_ranks.data[group_idx] = r;

                // a group that is purely local is not sent
                if (!update) mask = 0;

                if (mask)
                    {
                    // add to sorted output buffer
                    rank_element_t el;
                    el.ranks = r;
                    el.mask = mask;
                    el.tag = h_group_tag.data[group_idx];
                    if (incomplete)
                        // in initialization, send to all neighbors
                        for(unsigned int ineigh = 0; ineigh < m_comm.m_n_unique_neigh; ineigh++)
                            send_map.insert(std::make_pair(h_unique_neighbors.data[ineigh], el));
                    else
                        // send to other ranks owning the bonded group
                        for (unsigned int j = 0; j < group_data::size; ++j)
                            {
                            unsigned int rank = r.idx[j];
                            bool rank_updated = mask & (1 << j);
                            // send out to ranks different from ours
                            if (rank != my_rank && !rank_updated)
                                send_map.insert(std::make_pair(rank, el));
                            }
                    }
                } // end loop over groups
            } // end ArrayHandle scope

        // clear send buffer
        m_ranks_sendbuf.clear();

            {
            // output send data sorted by rank
            for (typename map_t::iterator it = send_map.begin(); it != send_map.end(); ++it)
                {
                m_ranks_sendbuf.push_back(it->second);
                }

            ArrayHandle<unsigned int> h_unique_neighbors(m_comm.m_unique_neighbors, access_location::host, access_mode::read);
            ArrayHandle<unsigned int> h_begin(m_comm.m_begin, access_location::host, access_mode::overwrite);
            ArrayHandle<unsigned int> h_end(m_comm.m_end, access_location::host, access_mode::overwrite);

            // Find start and end indices
            for (unsigned int i = 0; i < m_comm.m_n_unique_neigh; ++i)
                {
                typename map_t::iterator lower = send_map.lower_bound(h_unique_neighbors.data[i]);
                typename map_t::iterator upper = send_map.upper_bound(h_unique_neighbors.data[i]);
                h_begin.data[i] = std::distance(send_map.begin(),lower);
                h_end.data[i] = std::distance(send_map.begin(),upper);
                }
            }

        /*
         * communicate rank information (phase 1)
         */
        unsigned int n_send_groups[m_comm.m_n_unique_neigh];
        unsigned int n_recv_groups[m_comm.m_n_unique_neigh];
        unsigned int offs[m_comm.m_n_unique_neigh];
        unsigned int n_recv_tot = 0;

            {
            ArrayHandle<unsigned int> h_begin(m_comm.m_begin, access_location::host, access_mode::read);
            ArrayHandle<unsigned int> h_end(m_comm.m_end, access_location::host, access_mode::read);
            ArrayHandle<unsigned int> h_unique_neighbors(m_comm.m_unique_neighbors, access_location::host, access_mode::read);

            unsigned int send_bytes = 0;
            unsigned int recv_bytes = 0;
            if (m_comm.m_prof) m_comm.m_prof->push("MPI send/recv");

            // compute send counts
            for (unsigned int ineigh = 0; ineigh < m_comm.m_n_unique_neigh; ineigh++)
                n_send_groups[ineigh] = h_end.data[ineigh] - h_begin.data[ineigh];

            MPI_Request req[2*m_comm.m_n_unique_neigh];
            MPI_Status stat[2*m_comm.m_n_unique_neigh];

            unsigned int nreq = 0;

            // loop over neighbors
            for (unsigned int ineigh = 0; ineigh < m_comm.m_n_unique_neigh; ineigh++)
                {
                // rank of neighbor processor
                unsigned int neighbor = h_unique_neighbors.data[ineigh];

                MPI_Isend(&n_send_groups[ineigh], 1, MPI_UNSIGNED, neighbor, 0, m_comm.m_mpi_comm, & req[nreq++]);
                MPI_Irecv(&n_recv_groups[ineigh], 1, MPI_UNSIGNED, neighbor, 0, m_comm.m_mpi_comm, & req[nreq++]);
                send_bytes += sizeof(unsigned int);
                recv_bytes += sizeof(unsigned int);
                } // end neighbor loop

            MPI_Waitall(nreq, req, stat);

            // sum up receive counts
            for (unsigned int ineigh = 0; ineigh < m_comm.m_n_unique_neigh; ineigh++)
                {
                if (ineigh == 0)
                    offs[ineigh] = 0;
                else
                    offs[ineigh] = offs[ineigh-1] + n_recv_groups[ineigh-1];

                n_recv_tot += n_recv_groups[ineigh];
                }

            if (m_comm.m_prof) m_comm.m_prof->pop(0,send_bytes+recv_bytes);
            }

        // Resize receive buffer
        m_ranks_recvbuf.resize(n_recv_tot);

            {
            ArrayHandle<unsigned int> h_begin(m_comm.m_begin, access_location::host, access_mode::read);
            ArrayHandle<unsigned int> h_end(m_comm.m_end, access_location::host, access_mode::read);
            ArrayHandle<unsigned int> h_unique_neighbors(m_comm.m_unique_neighbors, access_location::host, access_mode::read);

            if (m_comm.m_prof) m_comm.m_prof->push("MPI send/recv");

            std::vector<MPI_Request> reqs;
            MPI_Request req;

            unsigned int send_bytes = 0;
            unsigned int recv_bytes = 0;

            // loop over neighbors
            for (unsigned int ineigh = 0; ineigh < m_comm.m_n_unique_neigh; ineigh++)
                {
                // rank of neighbor processor
                unsigned int neighbor = h_unique_neighbors.data[ineigh];

                // exchange particle data
                if (n_send_groups[ineigh])
                    {
                    MPI_Isend(&m_ranks_sendbuf.front()+h_begin.data[ineigh],
                        n_send_groups[ineigh]*sizeof(rank_element_t),
                        MPI_BYTE,
                        neighbor,
                        1,
                        m_comm.m_mpi_comm,
                        &req);
                    reqs.push_back(req);
                    }
                send_bytes+= n_send_groups[ineigh]*sizeof(rank_element_t);

                if (n_recv_groups[ineigh])
                    {
                    MPI_Irecv(&m_ranks_recvbuf.front()+offs[ineigh],
                        n_recv_groups[ineigh]*sizeof(rank_element_t),
                        MPI_BYTE,
                        neighbor,
                        1,
                        m_comm.m_mpi_comm,
                        &req);
                    reqs.push_back(req);
                    }
                recv_bytes += n_recv_groups[ineigh]*sizeof(rank_element_t);
                }

            std::vector<MPI_Status> stats(reqs.size());
            MPI_Waitall(reqs.size(), &reqs.front(), &stats.front());

            if (m_comm.m_prof) m_comm.m_prof->pop(0,send_bytes+recv_bytes);
            }

            {
            // access receive buffers
            ArrayHandle<typename group_data::ranks_t> h_group_ranks(m_gdata->getRanksArray(), access_location::host, access_mode::readwrite);
            ArrayHandle<unsigned int> h_group_rtag(m_gdata->getRTags(), access_location::host, access_mode::read);

            for (unsigned int recv_idx = 0; recv_idx < n_recv_tot; ++recv_idx)
                {
                rank_element_t el = m_ranks_recvbuf[recv_idx];
                unsigned int tag = el.tag;
                unsigned int gidx = h_group_rtag.data[tag];

                if (gidx != GROUP_NOT_LOCAL)
                    {
                    typename group_data::ranks_t new_ranks = el.ranks;
                    unsigned int mask = el.mask;

                    for (unsigned int i = 0; i < group_data::size; ++i)
                        {
                        bool update = mask & (1 << i);

                        if (update)
                            h_group_ranks.data[gidx].idx[i] = new_ranks.idx[i];
                        }
                    }
                }
            }

        // send map for groups
        typedef std::multimap<unsigned int, group_element_t> group_map_t;
        group_map_t group_send_map;

            {
            ArrayHandle<typename group_data::members_t> h_groups(m_gdata->getMembersArray(), access_location::host, access_mode::read);
            ArrayHandle<typeval_t> h_group_typeval(m_gdata->getTypeValArray(), access_location::host, access_mode::read);
            ArrayHandle<unsigned int> h_group_tag(m_gdata->getTags(), access_location::host, access_mode::read);
            ArrayHandle<unsigned int> h_group_rtag(m_gdata->getRTags(), access_location::host, access_mode::readwrite);
            ArrayHandle<typename group_data::ranks_t> h_group_ranks(m_gdata->getRanksArray(), access_location::host, access_mode::read);
            ArrayHandle<unsigned int> h_rtag(m_comm.m_pdata->getRTags(), access_location::host, access_mode::read);
            ArrayHandle<unsigned int> h_comm_flags(m_comm.m_pdata->getCommFlags(), access_location::host, access_mode::read);

            unsigned int ngroups = m_gdata->getN();

            for (unsigned int group_idx = 0; group_idx < ngroups; group_idx++)
                {
                unsigned int mask = 0;

                typename group_data::members_t members = h_groups.data[group_idx];

                bool send = false;
                for (unsigned int i = 0; i < group_data::size; ++i)
                    {
                    unsigned int tag = members.tag[i];
                    unsigned int pidx = h_rtag.data[tag];

                    if (pidx != NOT_LOCAL && h_comm_flags.data[pidx])
                        {
                        mask |= (1 << i);
                        send = true;
                        }
                    }

                if (send)
                    {
                    // insert into send map
                    typename group_data::packed_t el;
                    el.tags = h_groups.data[group_idx];
                    el.typeval = h_group_typeval.data[group_idx];
                    el.group_tag = h_group_tag.data[group_idx];
                    el.ranks = h_group_ranks.data[group_idx];

                    for (unsigned int i = 0; i < group_data::size; ++i)
                        // are we sending to this rank?
                        if (mask & (1 << i))
                            group_send_map.insert(std::make_pair(el.ranks.idx[i], el));

                    // does this group still have local members
                    bool is_local = false;

                    for (unsigned int i = 0; i < group_data::size; ++i)
                        {
                        unsigned int tag = members.tag[i];
                        unsigned int pidx = h_rtag.data[tag];

                        if (pidx != NOT_LOCAL && !h_comm_flags.data[pidx])
                            {
                            if (local_multiple || i == 0)
                                {
                                is_local = true;
                                }
                            }
                        }

                    // if group is no longer local, flag for removal
                    if (!is_local)
                        h_group_rtag.data[el.group_tag] = GROUP_NOT_LOCAL;
                    }
                } // end loop over groups
            }

        unsigned int new_ngroups;
            {
            ArrayHandle<typename group_data::members_t> h_groups(m_gdata->getMembersArray(), access_location::host, access_mode::read);
            ArrayHandle<typeval_t> h_group_typeval(m_gdata->getTypeValArray(), access_location::host, access_mode::read);
            ArrayHandle<unsigned int> h_group_tag(m_gdata->getTags(), access_location::host, access_mode::read);
            ArrayHandle<typename group_data::ranks_t> h_group_ranks(m_gdata->getRanksArray(), access_location::host, access_mode::read);

            // access alternate arrays to write to
            ArrayHandle<typename group_data::members_t> h_groups_alt(m_gdata->getAltMembersArray(), access_location::host, access_mode::overwrite);
            ArrayHandle<typeval_t> h_group_typeval_alt(m_gdata->getAltTypeValArray(), access_location::host, access_mode::overwrite);
            ArrayHandle<unsigned int> h_group_tag_alt(m_gdata->getAltTags(), access_location::host, access_mode::overwrite);
            ArrayHandle<typename group_data::ranks_t> h_group_ranks_alt(m_gdata->getAltRanksArray(), access_location::host, access_mode::overwrite);

            // access rtags
            ArrayHandle<unsigned int> h_group_rtag(m_gdata->getRTags(), access_location::host, access_mode::readwrite);

            unsigned int ngroups = m_gdata->getN();
            unsigned int n = 0;
            for (unsigned int group_idx = 0; group_idx < ngroups; group_idx++)
                {
                unsigned int group_tag = h_group_tag.data[group_idx];
                bool keep = h_group_rtag.data[group_tag] != GROUP_NOT_LOCAL;

                if (keep)
                    {
                    h_groups_alt.data[n] = h_groups.data[group_idx];
                    h_group_typeval_alt.data[n] = h_group_typeval.data[group_idx];
                    h_group_tag_alt.data[n] = group_tag;
                    h_group_ranks_alt.data[n] = h_group_ranks.data[group_idx];

                    // rebuild rtags
                    h_group_rtag.data[group_tag] = n++;
                    }
                }

                new_ngroups = n;
            }


        // make alternate arrays current
        m_gdata->swapMemberArrays();
        m_gdata->swapTypeArrays();
        m_gdata->swapTagArrays();
        m_gdata->swapRankArrays();


        assert(new_ngroups <= m_gdata->getN());

        // resize group arrays
        m_gdata->removeGroups(m_gdata->getN() - new_ngroups);

        assert(m_gdata->getN() == new_ngroups);

        // reset send buf
        m_groups_sendbuf.clear();

        // output groups to send buffer in rank-sorted order
        for (typename group_map_t::iterator it = group_send_map.begin(); it != group_send_map.end(); ++it)
            {
            m_groups_sendbuf.push_back(it->second);
            }

            {
            ArrayHandle<unsigned int> h_unique_neighbors(m_comm.m_unique_neighbors, access_location::host, access_mode::read);
            ArrayHandle<unsigned int> h_begin(m_comm.m_begin, access_location::host, access_mode::overwrite);
            ArrayHandle<unsigned int> h_end(m_comm.m_end, access_location::host, access_mode::overwrite);

            // Find start and end indices
            for (unsigned int i = 0; i < m_comm.m_n_unique_neigh; ++i)
                {
                typename group_map_t::iterator lower = group_send_map.lower_bound(h_unique_neighbors.data[i]);
                typename group_map_t::iterator upper = group_send_map.upper_bound(h_unique_neighbors.data[i]);
                h_begin.data[i] = std::distance(group_send_map.begin(),lower);
                h_end.data[i] = std::distance(group_send_map.begin(),upper);
                }
            }

        /*
         * communicate groups (phase 2)
         */

       n_recv_tot = 0;
            {
            ArrayHandle<unsigned int> h_begin(m_comm.m_begin, access_location::host, access_mode::read);
            ArrayHandle<unsigned int> h_end(m_comm.m_end, access_location::host, access_mode::read);
            ArrayHandle<unsigned int> h_unique_neighbors(m_comm.m_unique_neighbors, access_location::host, access_mode::read);

            unsigned int send_bytes = 0;
            unsigned int recv_bytes = 0;
            if (m_comm.m_prof) m_comm.m_prof->push("MPI send/recv");

            // compute send counts
            for (unsigned int ineigh = 0; ineigh < m_comm.m_n_unique_neigh; ineigh++)
                n_send_groups[ineigh] = h_end.data[ineigh] - h_begin.data[ineigh];

            MPI_Request req[2*m_comm.m_n_unique_neigh];
            MPI_Status stat[2*m_comm.m_n_unique_neigh];

            unsigned int nreq = 0;

            // loop over neighbors
            for (unsigned int ineigh = 0; ineigh < m_comm.m_n_unique_neigh; ineigh++)
                {
                // rank of neighbor processor
                unsigned int neighbor = h_unique_neighbors.data[ineigh];

                MPI_Isend(&n_send_groups[ineigh], 1, MPI_UNSIGNED, neighbor, 0, m_comm.m_mpi_comm, & req[nreq++]);
                MPI_Irecv(&n_recv_groups[ineigh], 1, MPI_UNSIGNED, neighbor, 0, m_comm.m_mpi_comm, & req[nreq++]);
                send_bytes += sizeof(unsigned int);
                recv_bytes += sizeof(unsigned int);
                } // end neighbor loop

            MPI_Waitall(nreq, req, stat);

            // sum up receive counts
            for (unsigned int ineigh = 0; ineigh < m_comm.m_n_unique_neigh; ineigh++)
                {
                if (ineigh == 0)
                    offs[ineigh] = 0;
                else
                    offs[ineigh] = offs[ineigh-1] + n_recv_groups[ineigh-1];

                n_recv_tot += n_recv_groups[ineigh];
                }

            if (m_comm.m_prof) m_comm.m_prof->pop(0,send_bytes+recv_bytes);
            }

        // Resize receive buffer
        m_groups_recvbuf.resize(n_recv_tot);

            {
            ArrayHandle<unsigned int> h_begin(m_comm.m_begin, access_location::host, access_mode::read);
            ArrayHandle<unsigned int> h_end(m_comm.m_end, access_location::host, access_mode::read);
            ArrayHandle<unsigned int> h_unique_neighbors(m_comm.m_unique_neighbors, access_location::host, access_mode::read);

            if (m_comm.m_prof) m_comm.m_prof->push("MPI send/recv");

            std::vector<MPI_Request> reqs;
            MPI_Request req;

            unsigned int send_bytes = 0;
            unsigned int recv_bytes = 0;

            // loop over neighbors
            for (unsigned int ineigh = 0; ineigh < m_comm.m_n_unique_neigh; ineigh++)
                {
                // rank of neighbor processor
                unsigned int neighbor = h_unique_neighbors.data[ineigh];

                // exchange particle data
                if (n_send_groups[ineigh])
                    {
                    MPI_Isend(&m_groups_sendbuf.front()+h_begin.data[ineigh],
                        n_send_groups[ineigh]*sizeof(group_element_t),
                        MPI_BYTE,
                        neighbor,
                        1,
                        m_comm.m_mpi_comm,
                        &req);
                    reqs.push_back(req);
                    }
                send_bytes+= n_send_groups[ineigh]*sizeof(group_element_t);

                if (n_recv_groups[ineigh])
                    {
                    MPI_Irecv(&m_groups_recvbuf.front()+offs[ineigh],
                        n_recv_groups[ineigh]*sizeof(group_element_t),
                        MPI_BYTE,
                        neighbor,
                        1,
                        m_comm.m_mpi_comm,
                        &req);
                    reqs.push_back(req);
                    }
                recv_bytes += n_recv_groups[ineigh]*sizeof(group_element_t);
                }

            std::vector<MPI_Status> stats(reqs.size());
            MPI_Waitall(reqs.size(), &reqs.front(), &stats.front());

            if (m_comm.m_prof) m_comm.m_prof->pop(0,send_bytes+recv_bytes);
            }

        // use a std::map, i.e. single-key, to filter out duplicate groups in input buffer
        typedef std::map<unsigned int, group_element_t> recv_map_t;
        recv_map_t recv_map;

        for (unsigned int recv_idx = 0; recv_idx < n_recv_tot; recv_idx++)
            {
            group_element_t el = m_groups_recvbuf[recv_idx];
            unsigned int tag= el.group_tag;
            recv_map.insert(std::make_pair(tag, el));
            }

        unsigned int n_recv_unique = recv_map.size();

        unsigned int old_ngroups = m_gdata->getN();

        // resize group arrays to accomodate additional groups (there can still be duplicates with local groups)
        m_gdata->addGroups(n_recv_unique);

        GPUVector<typename group_data::members_t>& groups_array = m_gdata->getMembersArray();
        GPUVector<typeval_t>& group_typeval_array = m_gdata->getTypeValArray();
        GPUVector<unsigned int>& group_tag_array = m_gdata->getTags();
        GPUVector<typename group_data::ranks_t>& group_ranks_array = m_gdata->getRanksArray();

        unsigned int nremove = 0;

        unsigned int myrank = m_exec_conf->getRank();

            {
            ArrayHandle<unsigned int> h_group_rtag(m_gdata->getRTags(), access_location::host, access_mode::readwrite);
            ArrayHandle<typename group_data::members_t> h_groups(groups_array, access_location::host, access_mode::readwrite);
            ArrayHandle<typeval_t> h_group_typeval(group_typeval_array, access_location::host, access_mode::readwrite);
            ArrayHandle<unsigned int> h_group_tag(group_tag_array, access_location::host, access_mode::readwrite);
            ArrayHandle<typename group_data::ranks_t> h_group_ranks(group_ranks_array, access_location::host, access_mode::readwrite);

            // add non-duplicate groups to group data
            unsigned int add_idx = old_ngroups;
            for (typename recv_map_t::iterator it = recv_map.begin(); it != recv_map.end(); ++it)
                {
                typename group_data::packed_t el = it->second;

                unsigned int tag = el.group_tag;
                unsigned int group_rtag = h_group_rtag.data[tag];

                bool remove = false;
                if (! local_multiple)
                    {
                    // only add if we own the first particle
                    assert(group_data::size);
                    if (el.ranks.idx[0] != myrank)
                        {
                        remove = true;
                        }
                    }

                if (!remove)
                    {
                    if (group_rtag == GROUP_NOT_LOCAL)
                        {
                        h_groups.data[add_idx] = el.tags;
                        h_group_typeval.data[add_idx] = el.typeval;
                        h_group_tag.data[add_idx] = tag;
                        h_group_ranks.data[add_idx] = el.ranks;

                        // update reverse-lookup table
                        h_group_rtag.data[tag] = add_idx++;
                        }
                    else
                        {
                        remove = true;
                        }
                    }

                if (remove)
                    {
                    nremove++;
                    }
                }
            }

        // resize arrays to final size
        m_gdata->removeGroups(nremove);

        if (m_comm.m_prof) m_comm.m_prof->pop();
        }
    }

//! Mark ghost particles
template<class group_data>
void Communicator::GroupCommunicator<group_data>::markGhostParticles(
    const GPUArray<unsigned int>& plans,
    unsigned int mask)
    {
    if (m_gdata->getNGlobal())
        {
        ArrayHandle<typename group_data::members_t> h_groups(m_gdata->getMembersArray(), access_location::host, access_mode::read);
        ArrayHandle<typename group_data::ranks_t> h_group_ranks(m_gdata->getRanksArray(), access_location::host, access_mode::read);
        ArrayHandle<unsigned int> h_rtag(m_comm.m_pdata->getRTags(), access_location::host, access_mode::read);
        ArrayHandle<Scalar4> h_postype(m_comm.m_pdata->getPositions(), access_location::host, access_mode::read);
        ArrayHandle<unsigned int> h_plan(plans, access_location::host, access_mode::readwrite);

        ArrayHandle<unsigned int> h_cart_ranks_inv(m_comm.m_pdata->getDomainDecomposition()->getInverseCartRanks(),
            access_location::host, access_mode::read);

        Index3D di = m_comm.m_pdata->getDomainDecomposition()->getDomainIndexer();
        unsigned int my_rank = m_exec_conf->getRank();
        uint3 my_pos = m_comm.m_pdata->getDomainDecomposition()->getGridPos();
        const BoxDim& box = m_comm.m_pdata->getBox();

        unsigned int ngroups = m_gdata->getN();

        for (unsigned int group_idx = 0; group_idx < ngroups; ++group_idx)
            {
            typename group_data::members_t g = h_groups.data[group_idx];
            typename group_data::ranks_t r = h_group_ranks.data[group_idx];

            // iterate over group members
            for (unsigned int i = 0; i < group_data::size; ++i)
                {
                unsigned int rank = r.idx[i];

                if (rank != my_rank)
                    {
                    // incomplete group

                    // send group to neighbor rank stored for that member
                    uint3 neigh_pos = di.getTriple(h_cart_ranks_inv.data[rank]);

                    // only neighbors are considered for communication
                    unsigned int flags = 0;
                    if (neigh_pos.x == my_pos.x + 1 || (my_pos.x == di.getW()-1 && neigh_pos.x == 0))
                        flags |= send_east;
                    if (neigh_pos.x == my_pos.x - 1 || (my_pos.x == 0 && neigh_pos.x == di.getW()-1))
                        flags |= send_west;
                    if (neigh_pos.y == my_pos.y + 1 || (my_pos.y == di.getH()-1 && neigh_pos.y == 0))
                        flags |= send_north;
                    if (neigh_pos.y == my_pos.y - 1 || (my_pos.y == 0 && neigh_pos.y == di.getH()-1))
                        flags |= send_south;
                    if (neigh_pos.z == my_pos.z + 1 || (my_pos.z == di.getD()-1 && neigh_pos.z == 0))
                        flags |= send_up;
                    if (neigh_pos.z == my_pos.z - 1 || (my_pos.z == 0 && neigh_pos.z == di.getD()-1))
                        flags |= send_down;

                    flags &= mask;

                    // Send all local members of the group to this neighbor
                    for (unsigned int j = 0; j < group_data::size; ++j)
                        {
                        unsigned int tag_j = g.tag[j];
                        unsigned int rtag_j = h_rtag.data[tag_j];

                        if (rtag_j != NOT_LOCAL)
                            {
                            // disambiguate between positive and negative directions
                            // based on position (this is necessary for boundary conditions
                            // to be applied correctly)
                            if (flags & send_east && flags & send_west)
                                {
                                Scalar4 postype = h_postype.data[rtag_j];
                                Scalar3 pos = make_scalar3(postype.x, postype.y, postype.z);
                                Scalar3 f = box.makeFraction(pos);
                                // remove one of the flags
                                flags &= ~(f.x > Scalar(0.5) ? send_west : send_east);
                                }
                            if (flags & send_north && flags & send_south)
                                {
                                Scalar4 postype = h_postype.data[rtag_j];
                                Scalar3 pos = make_scalar3(postype.x, postype.y, postype.z);
                                Scalar3 f = box.makeFraction(pos);
                                // remove one of the flags
                                flags &= ~(f.y > Scalar(0.5) ? send_south : send_north);
                                }
                            if (flags & send_up && flags & send_down)
                                {
                                Scalar4 postype = h_postype.data[rtag_j];
                                Scalar3 pos = make_scalar3(postype.x, postype.y, postype.z);
                                Scalar3 f = box.makeFraction(pos);
                                // remove one of the flags
                                flags &= ~(f.z > Scalar(0.5) ? send_down : send_up);
                                }

                            h_plan.data[rtag_j] |= flags;
                            }
                        } // end inner loop over group members
                    }
                } // end outer loop over group members
            } // end loop over groups
        }
    }

template<class group_data>
void Communicator::GroupCommunicator<group_data>::exchangeGhostGroups(
    const GPUArray<unsigned int>& plans, unsigned int mask)
    {
    if (m_gdata->getNGlobal())
        {
        if (m_comm.m_prof) m_comm.m_prof->push(m_exec_conf, m_gdata->getName());

        // send plan for groups
        std::vector<unsigned int> group_plan(m_gdata->getN(), 0);

            {
            ArrayHandle<typename group_data::members_t> h_groups(m_gdata->getMembersArray(), access_location::host, access_mode::read);
            ArrayHandle<unsigned int> h_rtag(m_comm.m_pdata->getRTags(), access_location::host, access_mode::read);
            ArrayHandle<unsigned int> h_plan(plans, access_location::host, access_mode::read);

            unsigned int ngroups_local = m_gdata->getN();

            unsigned int n_local = m_comm.m_pdata->getN();
            unsigned int max_local = n_local + m_comm.m_pdata->getNGhosts();

            for (unsigned int group_idx = 0; group_idx < ngroups_local; group_idx++)
                {
                typename group_data::members_t members = h_groups.data[group_idx];

                assert(group_data::size);
                unsigned int plan = 0;
                for (unsigned int i = 0; i < group_data::size; ++i)
                    {
                    unsigned int tag = members.tag[i];
                    unsigned int pidx = h_rtag.data[tag];

                    if (i==0 && pidx >= n_local)
                        {
                        // only the rank that owns the first ptl of a group sends it as a ghost
                        plan = 0;
                        break;
                        }

                    assert(pidx != NOT_LOCAL);
                    assert(pidx <= m_comm.m_pdata->getN() + m_comm.m_pdata->getNGhosts());

                    if (pidx >= max_local)
                        {
                        this->m_exec_conf->msg->error() << "comm.*: encountered incomplete " << group_data::getName() << std::endl;
                        throw std::runtime_error("Error during communication");
                        }

                    plan |= h_plan.data[pidx];
                    }

                group_plan[group_idx] = plan;
                } // end loop over groups
            }


        for (unsigned int dir = 0; dir < 6; dir++)
            {
            if (! m_comm.isCommunicating(dir) ) continue;

            unsigned int send_neighbor = m_comm.m_decomposition->getNeighborRank(dir);

            // we receive from the direction opposite to the one we send to
            unsigned int recv_neighbor;
            if (dir % 2 == 0)
                recv_neighbor = m_comm.m_decomposition->getNeighborRank(dir+1);
            else
                recv_neighbor = m_comm.m_decomposition->getNeighborRank(dir-1);

            /*
             * Fill send buffers, exchange groups according to plans
             */

            // resize buffers
            std::vector<unsigned int> plan_copybuf(m_gdata->getN(),0);
            m_groups_sendbuf.resize(m_gdata->getN());
            unsigned int num_copy_ghosts;
            unsigned int num_recv_ghosts;

            num_copy_ghosts = 0;

            // resize array of ghost particle tags
            unsigned int max_copy_ghosts = m_gdata->getN() + m_gdata->getNGhosts();

            // resize buffers
            plan_copybuf.resize(max_copy_ghosts);
            m_groups_sendbuf.resize(max_copy_ghosts);


                {
                ArrayHandle<typename group_data::members_t> h_groups(m_gdata->getMembersArray(), access_location::host, access_mode::read);
                ArrayHandle<typeval_t> h_group_typeval(m_gdata->getTypeValArray(), access_location::host, access_mode::read);
                ArrayHandle<unsigned int> h_group_tag(m_gdata->getTags(), access_location::host, access_mode::read);
                ArrayHandle<typename group_data::ranks_t> h_group_ranks(m_gdata->getRanksArray(), access_location::host, access_mode::read);

                for (unsigned int idx = 0; idx < m_gdata->getN() + m_gdata->getNGhosts(); idx++)
                    {
                    if (group_plan[idx] & (1 << dir))
                        {
                        // send plan
                        plan_copybuf[num_copy_ghosts] = group_plan[idx];

                        // pack group
                        typename group_data::packed_t el;
                        el.tags = h_groups.data[idx];
                        el.typeval = h_group_typeval.data[idx];
                        el.group_tag = h_group_tag.data[idx];
                        el.ranks = h_group_ranks.data[idx];

                        m_groups_sendbuf[num_copy_ghosts] = el;
                        num_copy_ghosts++;
                        }
                    }
                }

            if (m_comm.m_prof)
                m_comm.m_prof->push("MPI send/recv");

            // communicate size of the message that will contain the particle data
            MPI_Request reqs[4];
            MPI_Status status[4];

            MPI_Isend(&num_copy_ghosts,
                sizeof(unsigned int),
                MPI_BYTE,
                send_neighbor,
                0,
                m_comm.m_mpi_comm,
                &reqs[0]);
            MPI_Irecv(&num_recv_ghosts,
                sizeof(unsigned int),
                MPI_BYTE,
                recv_neighbor,
                0,
                m_comm.m_mpi_comm,
                &reqs[1]);
            MPI_Waitall(2, reqs, status);

            if (m_comm.m_prof)
                m_comm.m_prof->pop();

            // append ghosts at the end of particle data array
            unsigned int start_idx = m_gdata->getN() + m_gdata->getNGhosts();

            // resize plan array
            group_plan.resize(m_gdata->getN() + m_gdata->getNGhosts()+ num_recv_ghosts);

            // resize recv buf
            m_groups_recvbuf.resize(num_recv_ghosts);

            // exchange group data, write directly to the particle data arrays
            if (m_comm.m_prof)
                {
                m_comm.m_prof->push("MPI send/recv");
                }

                {
                MPI_Isend(&plan_copybuf.front(),
                    num_copy_ghosts*sizeof(unsigned int),
                    MPI_BYTE,
                    send_neighbor,
                    1,
                    m_comm.m_mpi_comm,
                    &reqs[0]);
                MPI_Irecv(&group_plan.front()+ start_idx,
                    num_recv_ghosts*sizeof(unsigned int),
                    MPI_BYTE,
                    recv_neighbor,
                    1,
                    m_comm.m_mpi_comm,
                    &reqs[1]);

                MPI_Isend(&m_groups_sendbuf.front(),
                    num_copy_ghosts*sizeof(typename group_data::packed_t),
                    MPI_BYTE,
                    send_neighbor,
                    2,
                    m_comm.m_mpi_comm,
                    &reqs[2]);
                MPI_Irecv(&m_groups_recvbuf.front(),
                    num_recv_ghosts*sizeof(typename group_data::packed_t),
                    MPI_BYTE,
                    recv_neighbor,
                    2,
                    m_comm.m_mpi_comm,
                    &reqs[3]);
                MPI_Waitall(4, reqs, status);
                }

            if (m_comm.m_prof)
                m_comm.m_prof->pop();

            unsigned int old_n_ghost = m_gdata->getNGhosts();

            // accommodate new ghost particles
            m_gdata->addGhostGroups(num_recv_ghosts);

            unsigned int added_groups = 0;
                {
                // access group data
                ArrayHandle<typename group_data::members_t> h_groups(m_gdata->getMembersArray(), access_location::host, access_mode::readwrite);
                ArrayHandle<typeval_t> h_group_typeval(m_gdata->getTypeValArray(), access_location::host, access_mode::readwrite);
                ArrayHandle<unsigned int> h_group_tag(m_gdata->getTags(), access_location::host, access_mode::readwrite);
                ArrayHandle<typename group_data::ranks_t> h_group_ranks(m_gdata->getRanksArray(), access_location::host, access_mode::readwrite);
                ArrayHandle<unsigned int> h_group_rtag(m_gdata->getRTags(), access_location::host, access_mode::readwrite);

                // access particle data
                ArrayHandle<unsigned int> h_rtag(m_comm.m_pdata->getRTags(), access_location::host, access_mode::read);

                unsigned int max_local = m_comm.m_pdata->getN() + m_comm.m_pdata->getNGhosts();

                // unpack group buffer
                for (unsigned int i = 0; i < num_recv_ghosts; i++)
                    {
                    typename group_data::packed_t el = m_groups_recvbuf[i];
                    if (h_group_rtag.data[el.group_tag] != GROUP_NOT_LOCAL)
                        continue;

                    bool has_nonlocal_members = false;
                    for (unsigned int j = 0; j < group_data::size; ++j)
                        {
                        unsigned int tag = el.tags.tag[j];
                        assert(tag <= m_comm.m_pdata->getMaximumTag());
                        if (h_rtag.data[tag] >= max_local)
                            {
                            has_nonlocal_members = true;
                            break;
                            }
                        }

                    // omit nonlocal groups
                    if (has_nonlocal_members)
                        continue;

                    h_groups.data[start_idx + added_groups] = el.tags;
                    h_group_typeval.data[start_idx + added_groups] = el.typeval;
                    h_group_tag.data[start_idx + added_groups] = el.group_tag;
                    h_group_ranks.data[start_idx + added_groups] = el.ranks;
                    h_group_rtag.data[el.group_tag] = start_idx+added_groups;

                    added_groups++;
                    }
                }

            // update ghost group number
            m_gdata->removeAllGhostGroups();
            m_gdata->addGhostGroups(old_n_ghost+added_groups);
            } // end loop over direction

        if (m_comm.m_prof)
            m_comm.m_prof->pop();

        // notify subscribers that group order has changed
        m_gdata->notifyGroupReorder();

        } // end if groups exist
    }


//! Constructor
Communicator::Communicator(std::shared_ptr<SystemDefinition> sysdef,
                           std::shared_ptr<DomainDecomposition> decomposition)
          : m_sysdef(sysdef),
            m_pdata(sysdef->getParticleData()),
            m_exec_conf(m_pdata->getExecConf()),
            m_mpi_comm(m_exec_conf->getMPICommunicator()),
            m_decomposition(decomposition),
            m_is_communicating(false),
            m_force_migrate(false),
            m_nneigh(0),
            m_n_unique_neigh(0),
            m_pos_copybuf(m_exec_conf),
            m_charge_copybuf(m_exec_conf),
            m_diameter_copybuf(m_exec_conf),
            m_body_copybuf(m_exec_conf),
            m_image_copybuf(m_exec_conf),
            m_velocity_copybuf(m_exec_conf),
            m_orientation_copybuf(m_exec_conf),
            m_plan_copybuf(m_exec_conf),
            m_tag_copybuf(m_exec_conf),
            m_netforce_copybuf(m_exec_conf),
            m_nettorque_copybuf(m_exec_conf),
            m_netvirial_copybuf(m_exec_conf),
            m_netvirial_recvbuf(m_exec_conf),
            m_plan(m_exec_conf),
<<<<<<< HEAD
            m_plan_reverse(m_exec_conf), 
            m_tag_reverse(m_exec_conf), 
=======
            m_plan_reverse(m_exec_conf),
            m_tag_reverse(m_exec_conf),
>>>>>>> a4a24a6d
            m_netforce_reverse_copybuf(m_exec_conf),
            m_netforce_reverse_recvbuf(m_exec_conf),
            m_r_ghost_max(Scalar(0.0)),
            m_r_extra_ghost_max(Scalar(0.0)),
            m_ghosts_added(0),
            m_has_ghost_particles(false),
            m_last_flags(0),
            m_comm_pending(false),
            m_bond_comm(*this, m_sysdef->getBondData()),
            m_angle_comm(*this, m_sysdef->getAngleData()),
            m_dihedral_comm(*this, m_sysdef->getDihedralData()),
            m_improper_comm(*this, m_sysdef->getImproperData()),
            m_constraint_comm(*this, m_sysdef->getConstraintData()),
            m_pair_comm(*this, m_sysdef->getPairData())
    {
    // initialize array of neighbor processor ids
    assert(m_mpi_comm);
    assert(m_decomposition);

    m_exec_conf->msg->notice(5) << "Constructing Communicator" << endl;

    for (unsigned int dir = 0; dir < 6; dir ++)
        {
        m_is_at_boundary[dir] = m_decomposition->isAtBoundary(dir) ? 1 : 0;
        }

    for (unsigned int dir = 0; dir < 6; dir ++)
        {
        GPUVector<unsigned int> copy_ghosts(m_exec_conf);
        m_copy_ghosts[dir].swap(copy_ghosts);
        m_num_copy_ghosts[dir] = 0;
        m_num_recv_ghosts[dir] = 0;
        }

    // All buffers corresponding to sending ghosts in reverse
    for (unsigned int dir = 0; dir < 6; dir ++)
        {
        GPUVector<unsigned int> copy_ghosts_reverse(m_exec_conf);
        m_copy_ghosts_reverse[dir].swap(copy_ghosts_reverse);
        GPUVector<unsigned int> plan_reverse_copybuf(m_exec_conf);
        m_plan_reverse_copybuf[dir].swap(plan_reverse_copybuf);
        m_num_copy_local_ghosts_reverse[dir] = 0;
        m_num_recv_local_ghosts_reverse[dir] = 0;

        GPUVector<unsigned int> forward_ghosts_reverse(m_exec_conf);
        m_forward_ghosts_reverse[dir].swap(forward_ghosts_reverse);
        m_num_forward_ghosts_reverse[dir] = 0;
        m_num_recv_forward_ghosts_reverse[dir] = 0;
        }

    // connect to particle sort signal
    m_pdata->getParticleSortSignal().connect<Communicator, &Communicator::forceMigrate>(this);

    // connect to particle sort signal
    m_pdata->getGhostParticlesRemovedSignal().connect<Communicator, &Communicator::slotGhostParticlesRemoved>(this);

    // connect to type change signal
    m_pdata->getNumTypesChangeSignal().connect<Communicator, &Communicator::slotNumTypesChanged>(this);

    // allocate per type ghost width
    GPUArray<Scalar> r_ghost(m_pdata->getNTypes(), m_exec_conf);
    m_r_ghost.swap(r_ghost);

    GPUArray<Scalar> r_ghost_body(m_pdata->getNTypes(), m_exec_conf);
    m_r_ghost_body.swap(r_ghost_body);

    /*
     * Bonded group communication
     */
    m_bonds_changed = true;
    m_sysdef->getBondData()->getGroupNumChangeSignal().connect<Communicator, &Communicator::setBondsChanged>(this);

    m_angles_changed = true;
    m_sysdef->getAngleData()->getGroupNumChangeSignal().connect<Communicator, &Communicator::setAnglesChanged>(this);

    m_dihedrals_changed = true;
    m_sysdef->getDihedralData()->getGroupNumChangeSignal().connect<Communicator, &Communicator::setDihedralsChanged>(this);

    m_impropers_changed = true;
    m_sysdef->getImproperData()->getGroupNumChangeSignal().connect<Communicator, &Communicator::setImpropersChanged>(this);

    m_constraints_changed = true;
    m_sysdef->getConstraintData()->getGroupNumChangeSignal().connect<Communicator, &Communicator::setConstraintsChanged>(this);

    m_pairs_changed = true;
    m_sysdef->getPairData()->getGroupNumChangeSignal().connect<Communicator, &Communicator::setPairsChanged>(this);

    // allocate memory
    GPUArray<unsigned int> neighbors(NEIGH_MAX,m_exec_conf);
    m_neighbors.swap(neighbors);

    GPUArray<unsigned int> unique_neighbors(NEIGH_MAX,m_exec_conf);
    m_unique_neighbors.swap(unique_neighbors);

    // neighbor masks
    GPUArray<unsigned int> adj_mask(NEIGH_MAX, m_exec_conf);
    m_adj_mask.swap(adj_mask);

    GPUArray<unsigned int> begin(NEIGH_MAX,m_exec_conf);
    m_begin.swap(begin);

    GPUArray<unsigned int> end(NEIGH_MAX,m_exec_conf);
    m_end.swap(end);

    initializeNeighborArrays();
    }

//! Destructor
Communicator::~Communicator()
    {
    m_exec_conf->msg->notice(5) << "Destroying Communicator" << std::endl;
    m_pdata->getParticleSortSignal().disconnect<Communicator, &Communicator::forceMigrate>(this);
    m_pdata->getGhostParticlesRemovedSignal().disconnect<Communicator, &Communicator::slotGhostParticlesRemoved>(this);
    m_pdata->getNumTypesChangeSignal().disconnect<Communicator, &Communicator::slotNumTypesChanged>(this);

    m_sysdef->getBondData()->getGroupNumChangeSignal().disconnect<Communicator, &Communicator::setBondsChanged>(this);
    m_sysdef->getAngleData()->getGroupNumChangeSignal().disconnect<Communicator, &Communicator::setAnglesChanged>(this);
    m_sysdef->getDihedralData()->getGroupNumChangeSignal().disconnect<Communicator, &Communicator::setDihedralsChanged>(this);
    m_sysdef->getImproperData()->getGroupNumChangeSignal().disconnect<Communicator, &Communicator::setImpropersChanged>(this);
    m_sysdef->getConstraintData()->getGroupNumChangeSignal().disconnect<Communicator, &Communicator::setConstraintsChanged>(this);
    m_sysdef->getPairData()->getGroupNumChangeSignal().disconnect<Communicator, &Communicator::setPairsChanged>(this);
    }

void Communicator::initializeNeighborArrays()
    {
    Index3D di= m_decomposition->getDomainIndexer();

    uint3 mypos = m_decomposition->getGridPos();
    int l = mypos.x;
    int m = mypos.y;
    int n = mypos.z;

    ArrayHandle<unsigned int> h_neighbors(m_neighbors, access_location::host, access_mode::overwrite);
    ArrayHandle<unsigned int> h_adj_mask(m_adj_mask, access_location::host, access_mode::overwrite);
    ArrayHandle<unsigned int> h_cart_ranks(m_decomposition->getCartRanks(), access_location::host, access_mode::read);

    m_nneigh = 0;

    // loop over neighbors
    for (int ix=-1; ix <= 1; ix++)
        {
        int i = ix + l;
        if (i == (int)di.getW())
            i = 0;
        else if (i < 0)
            i += di.getW();

        // only if communicating along x-direction
        if (ix && di.getW() == 1) continue;

        for (int iy=-1; iy <= 1; iy++)
            {
            int j = iy + m;

            if (j == (int)di.getH())
                j = 0;
            else if (j < 0)
                j += di.getH();

            // only if communicating along y-direction
            if (iy && di.getH() == 1) continue;

            for (int iz=-1; iz <= 1; iz++)
                {
                int k = iz + n;

                if (k == (int)di.getD())
                    k = 0;
                else if (k < 0)
                    k += di.getD();

                // only if communicating along z-direction
                if (iz && di.getD() == 1) continue;

                // exclude ourselves
                if (!ix && !iy && !iz) continue;

                unsigned int dir = ((iz+1)*3+(iy+1))*3+(ix + 1);
                unsigned int mask = 1 << dir;

                unsigned int neighbor = h_cart_ranks.data[di(i,j,k)];
                h_neighbors.data[m_nneigh] = neighbor;
                h_adj_mask.data[m_nneigh] = mask;
                m_nneigh++;
                }
            }
        }

    ArrayHandle<unsigned int> h_unique_neighbors(m_unique_neighbors, access_location::host, access_mode::overwrite);

    // filter neighbors, combining adjacency masks
    std::map<unsigned int, unsigned int> neigh_map;
    for (unsigned int i = 0; i < m_nneigh; ++i)
        {
        unsigned int m = 0;

        for (unsigned int j = 0; j < m_nneigh; ++j)
            if (h_neighbors.data[j] == h_neighbors.data[i])
                m |= h_adj_mask.data[j];

        // std::map inserts the same key only once
        neigh_map.insert(std::make_pair(h_neighbors.data[i], m));
        }

    m_n_unique_neigh = neigh_map.size();

    n = 0;
    for (std::map<unsigned int, unsigned int>::iterator it = neigh_map.begin(); it != neigh_map.end(); ++it)
        {
        h_unique_neighbors.data[n] = it->first;
        h_adj_mask.data[n] = it->second;
        n++;
        }
    }

//! Interface to the communication methods.
void Communicator::communicate(unsigned int timestep)
    {
    // Guard to prevent recursive triggering of migration
    m_is_communicating = true;

    // update ghost communication flags
    m_flags = CommFlags(0);
    m_requested_flags.emit_accumulate( [&](CommFlags f)
                                        {
                                        m_flags |= f;
                                        }
                                      , timestep);

    if (!m_compute_callbacks.empty() && m_has_ghost_particles)
        {
        // do an obligatory update before determining whether to migrate
        beginUpdateGhosts(timestep);
        finishUpdateGhosts(timestep);

        // call subscribers after ghost update, but before distance check
        m_compute_callbacks.emit(timestep);

        // by now, local particles may have moved outside the box due to the rigid body update
        // we will make sure that they are inside by doing a second migrate if necessary
        }

    bool migrate_request = false;
    if (! m_force_migrate)
        {
        // distance check, may not be called directly after particle reorder (such as
        // due to SFCPackUpdater running before)
        m_migrate_requests.emit_accumulate( [&](bool r)
                                                {
                                                migrate_request = migrate_request || r;
                                                },
                                            timestep);
        }

    bool migrate = migrate_request || m_force_migrate || !m_has_ghost_particles;

    // Update ghosts if we are not migrating
    if (!migrate && m_compute_callbacks.empty())
        {
        beginUpdateGhosts(timestep);

        finishUpdateGhosts(timestep);
        }

    // Check if migration of particles is requested
    if (migrate)
        {
        m_force_migrate = false;

        // If so, migrate atoms
        migrateParticles();

        // Construct ghost send lists, exchange ghost atom data
        exchangeGhosts();

        // update particle data now that ghosts are available
        m_compute_callbacks.emit(timestep);

        m_has_ghost_particles = true;
        }

    m_is_communicating = false;
    }

//! Transfer particles between neighboring domains
void Communicator::migrateParticles()
    {
    m_exec_conf->msg->notice(7) << "Communicator: migrate particles" << std::endl;

    updateGhostWidth();

    // check if simulation box is sufficiently large for domain decomposition
    checkBoxSize();

    if (m_prof)
        m_prof->push("comm_migrate");

    // remove ghost particles from system
    m_pdata->removeAllGhostParticles();

    // get box dimensions
    const BoxDim& box = m_pdata->getBox();

    // determine local particles that are to be sent to neighboring processors and fill send buffer
    for (unsigned int dir=0; dir < 6; dir++)
        {
        if (! isCommunicating(dir) ) continue;

            {
            ArrayHandle<Scalar4> h_pos(m_pdata->getPositions(), access_location::host, access_mode::read);
            ArrayHandle<unsigned int> h_comm_flag(m_pdata->getCommFlags(), access_location::host, access_mode::readwrite);

            // mark all particles which have left the box for sending (rtag=NOT_LOCAL)
            unsigned int N = m_pdata->getN();

            for (unsigned int idx = 0; idx < N; ++idx)
                {
                const Scalar4& postype = h_pos.data[idx];
                Scalar3 pos = make_scalar3(postype.x, postype.y, postype.z);
                Scalar3 f = box.makeFraction(pos);

                // return true if the particle stays leaves the box
                unsigned int flags = 0;
                if (dir == 0 && f.x >= Scalar(1.0)) flags |= send_east;
                else if (dir == 1 && f.x < Scalar(0.0)) flags |= send_west;
                else if (dir == 2 && f.y >= Scalar(1.0)) flags |= send_north;
                else if (dir == 3 && f.y < Scalar(0.0)) flags |= send_south;
                else if (dir == 4 && f.z >= Scalar(1.0)) flags |= send_up;
                else if (dir == 5 && f.z < Scalar(0.0)) flags |= send_down;

                h_comm_flag.data[idx] = flags;
                }
            }

        /*
         * Bonded group communication, determine groups to be sent
         */
        // Bonds
        m_bond_comm.migrateGroups(m_bonds_changed, true);
        m_bonds_changed = false;

        // Special pairs
        m_pair_comm.migrateGroups(m_pairs_changed, true);
        m_pairs_changed = false;

        // Angles
        m_angle_comm.migrateGroups(m_angles_changed, true);
        m_angles_changed = false;

        // Dihedrals
        m_dihedral_comm.migrateGroups(m_dihedrals_changed, true);
        m_dihedrals_changed = false;

        // Dihedrals
        m_improper_comm.migrateGroups(m_impropers_changed, true);
        m_impropers_changed = false;

        // Constraints
        m_constraint_comm.migrateGroups(m_constraints_changed, true);
        m_constraints_changed = false;

        // fill send buffer
        std::vector<unsigned int> comm_flag_out; // not currently used
        m_pdata->removeParticles(m_sendbuf, comm_flag_out);

        unsigned int send_neighbor = m_decomposition->getNeighborRank(dir);

        // we receive from the direction opposite to the one we send to
        unsigned int recv_neighbor;
        if (dir % 2 == 0)
            recv_neighbor = m_decomposition->getNeighborRank(dir+1);
        else
            recv_neighbor = m_decomposition->getNeighborRank(dir-1);

        if (m_prof)
            m_prof->push("MPI send/recv");

        unsigned int n_recv_ptls;

        // communicate size of the message that will contain the particle data
        m_reqs.resize(2);
        m_stats.resize(2);

        unsigned int n_send_ptls = m_sendbuf.size();

        MPI_Isend(&n_send_ptls, 1, MPI_UNSIGNED, send_neighbor, 0, m_mpi_comm, & m_reqs[0]);
        MPI_Irecv(&n_recv_ptls, 1, MPI_UNSIGNED, recv_neighbor, 0, m_mpi_comm, & m_reqs[1]);
        MPI_Waitall(2, &m_reqs.front(), &m_stats.front());

        // Resize receive buffer
        m_recvbuf.resize(n_recv_ptls);

        // exchange particle data
        m_reqs.resize(2);
        m_stats.resize(2);
        MPI_Isend(&m_sendbuf.front(), n_send_ptls*sizeof(pdata_element), MPI_BYTE, send_neighbor, 1, m_mpi_comm, & m_reqs[0]);
        MPI_Irecv(&m_recvbuf.front(), n_recv_ptls*sizeof(pdata_element), MPI_BYTE, recv_neighbor, 1, m_mpi_comm, & m_reqs[1]);
        MPI_Waitall(2, &m_reqs.front(), &m_stats.front());

        if (m_prof)
            m_prof->pop();

        // wrap received particles across a global boundary back into global box
        const BoxDim shifted_box = getShiftedBox();
        for (unsigned int idx = 0; idx < n_recv_ptls; idx++)
            {
            pdata_element& p = m_recvbuf[idx];
            Scalar4& postype = p.pos;
            int3& image = p.image;

            shifted_box.wrap(postype, image);
            }

        // remove particles that were sent and fill particle data with received particles
        m_pdata->addParticles(m_recvbuf);
        } // end dir loop

    if (m_prof)
        m_prof->pop();
    }

void Communicator::updateGhostWidth()
    {
        {
        // reset values (this may not be needed in most cases, but it doesn't harm to be safe
        ArrayHandle<Scalar> h_r_ghost(m_r_ghost, access_location::host, access_mode::overwrite);
        ArrayHandle<Scalar> h_r_ghost_body(m_r_ghost_body, access_location::host, access_mode::overwrite);
        for (unsigned int cur_type = 0; cur_type < m_pdata->getNTypes(); ++cur_type)
            {
            h_r_ghost.data[cur_type] = Scalar(0.0);
            h_r_ghost_body.data[cur_type] = Scalar(0.0);
            }
        }

    if (!m_ghost_layer_width_requests.empty())
        {
        // update the ghost layer width only if subscribers are available
        ArrayHandle<Scalar> h_r_ghost(m_r_ghost, access_location::host, access_mode::readwrite);

        // reduce per type using the signals, and then overall
        Scalar r_ghost_max = 0.0;
        for (unsigned int cur_type = 0; cur_type < m_pdata->getNTypes(); ++cur_type)
            {
            Scalar r_ghost_i = 0.0;
            m_ghost_layer_width_requests.emit_accumulate([&](Scalar r)
                                                            {
                                                            if (r > r_ghost_i) r_ghost_i = r;
                                                            }
                                                            ,cur_type);
            h_r_ghost.data[cur_type] = r_ghost_i;
            if (r_ghost_i > r_ghost_max) r_ghost_max = r_ghost_i;
            }
        m_r_ghost_max = r_ghost_max;
        }
    if (!m_extra_ghost_layer_width_requests.empty())
        {
        // update the ghost layer width only if subscribers are available
        ArrayHandle<Scalar> h_r_ghost_body(m_r_ghost_body, access_location::host, access_mode::readwrite);

        Scalar r_extra_ghost_max = 0.0;
        for (unsigned int cur_type = 0; cur_type < m_pdata->getNTypes(); ++cur_type)
            {
            Scalar r_extra_ghost_i = 0.0;
            m_extra_ghost_layer_width_requests.emit_accumulate([&](Scalar r)
                                                            {
                                                            if (r > r_extra_ghost_i) r_extra_ghost_i = r;
                                                            }
                                                            ,cur_type);

            h_r_ghost_body.data[cur_type] = r_extra_ghost_i;
            if (r_extra_ghost_i  > r_extra_ghost_max) r_extra_ghost_max = r_extra_ghost_i;
            }
        m_r_extra_ghost_max = r_extra_ghost_max;
        }
    }

//! Build ghost particle list, exchange ghost particle data
void Communicator::exchangeGhosts()
    {
    // check if simulation box is sufficiently large for domain decomposition
    checkBoxSize();

    if (m_prof)
        m_prof->push("comm_ghost_exch");

    m_exec_conf->msg->notice(7) << "Communicator: exchange ghosts" << std::endl;

    const BoxDim& box = m_pdata->getBox();

    // Sending ghosts proceeds in two stages:
    // Stage 1: mark ghost atoms for sending (for covalently bonded particles, and non-bonded interactions)
    //          construct plans (= itineraries for ghost particles)
    // Stage 2: fill send buffers, exchange ghosts according to plans (sending the plan along with the particle)

    // resize and reset plans
    m_plan.resize(m_pdata->getN());

        {
        ArrayHandle<unsigned int> h_plan(m_plan, access_location::host, access_mode::readwrite);

        for (unsigned int i = 0; i < m_pdata->getN(); ++i)
            h_plan.data[i] = 0;
        }

    /*
     * Mark non-bonded atoms for sending
     */
    updateGhostWidth();

    // compute the ghost layer widths as fractions
    ArrayHandle<Scalar> h_r_ghost(m_r_ghost, access_location::host, access_mode::read);
    ArrayHandle<Scalar> h_r_ghost_body(m_r_ghost_body, access_location::host, access_mode::read);
    const Scalar3 box_dist = box.getNearestPlaneDistance();
    std::vector<Scalar3> ghost_fractions(m_pdata->getNTypes());
    std::vector<Scalar3> ghost_fractions_body(m_pdata->getNTypes());
    for (unsigned int cur_type = 0; cur_type < m_pdata->getNTypes(); ++cur_type)
        {
        ghost_fractions[cur_type] = h_r_ghost.data[cur_type] / box_dist;
        ghost_fractions_body[cur_type] = h_r_ghost_body.data[cur_type] / box_dist;
        }

        {
        // scan all local atom positions if they are within r_ghost from a neighbor
        ArrayHandle<Scalar4> h_pos(m_pdata->getPositions(), access_location::host, access_mode::read);
        ArrayHandle<unsigned int> h_body(m_pdata->getBodies(), access_location::host, access_mode::read);
        ArrayHandle<unsigned int> h_plan(m_plan, access_location::host, access_mode::readwrite);

        for (unsigned int idx = 0; idx < m_pdata->getN(); idx++)
            {
            Scalar4 postype = h_pos.data[idx];
            Scalar3 pos = make_scalar3(postype.x, postype.y, postype.z);

            // get the ghost fraction for this particle type
            const unsigned int type = __scalar_as_int(postype.w);
            Scalar3 ghost_fraction = ghost_fractions[type];

            if (h_body.data[idx] != NO_BODY)
                {
<<<<<<< HEAD
                ghost_fraction = make_scalar3(std::max(ghost_fraction.x, ghost_fractions_body[type].x),
                                              std::max(ghost_fraction.y, ghost_fractions_body[type].y),
                                              std::max(ghost_fraction.z, ghost_fractions_body[type].z));
=======
                ghost_fraction += ghost_fractions_body[type];
>>>>>>> a4a24a6d
                }

            Scalar3 f = box.makeFraction(pos);
            if (f.x >= Scalar(1.0) - ghost_fraction.x)
                h_plan.data[idx] |= send_east;

            if (f.x < ghost_fraction.x)
                h_plan.data[idx] |= send_west;

            if (f.y >= Scalar(1.0) - ghost_fraction.y)
                h_plan.data[idx] |= send_north;

            if (f.y < ghost_fraction.y)
                h_plan.data[idx] |= send_south;

            if (f.z >= Scalar(1.0) - ghost_fraction.z)
                h_plan.data[idx] |= send_up;

            if (f.z < ghost_fraction.z)
                h_plan.data[idx] |= send_down;
            }
        }

    unsigned int mask = 0;
    Index3D di = m_decomposition->getDomainIndexer();
    if (di.getW() > 1) mask |= (send_east | send_west);
    if (di.getH() > 1) mask |= (send_north| send_south);
    if (di.getD() > 1) mask |= (send_up | send_down);

    // bonds
    m_bond_comm.markGhostParticles(m_plan, mask);

    // special pairs
    m_pair_comm.markGhostParticles(m_plan, mask);

    // angles
    m_angle_comm.markGhostParticles(m_plan,mask);

    // dihedrals
    m_dihedral_comm.markGhostParticles(m_plan,mask);

    // impropers
    m_improper_comm.markGhostParticles(m_plan,mask);

    // constraints
    m_constraint_comm.markGhostParticles(m_plan, mask);

    /*
     * Fill send buffers, exchange particles according to plans
     */

    // ghost particle flags
    CommFlags flags = getFlags();

    for (unsigned int dir = 0; dir < 6; dir ++)
        {
        if (! isCommunicating(dir) ) continue;

        m_num_copy_ghosts[dir] = 0;

        // resize array of ghost particle tags
        unsigned int max_copy_ghosts = m_pdata->getN() + m_pdata->getNGhosts();
        m_copy_ghosts[dir].resize(max_copy_ghosts);

        // resize buffers
        m_plan_copybuf.resize(max_copy_ghosts);

        if (flags[comm_flag::position])
            m_pos_copybuf.resize(max_copy_ghosts);

        if (flags[comm_flag::charge])
            m_charge_copybuf.resize(max_copy_ghosts);

        if (flags[comm_flag::body])
            m_body_copybuf.resize(max_copy_ghosts);

        if (flags[comm_flag::image])
            m_image_copybuf.resize(max_copy_ghosts);

        if (flags[comm_flag::diameter])
            m_diameter_copybuf.resize(max_copy_ghosts);

        if (flags[comm_flag::velocity])
            m_velocity_copybuf.resize(max_copy_ghosts);

        if (flags[comm_flag::orientation])
            {
            m_orientation_copybuf.resize(max_copy_ghosts);
            }

            {
            // we fill all fields, but send only those that are requested by the CommFlags bitset
            ArrayHandle<Scalar4> h_pos(m_pdata->getPositions(), access_location::host, access_mode::read);
            ArrayHandle<Scalar> h_charge(m_pdata->getCharges(), access_location::host, access_mode::read);
            ArrayHandle<Scalar> h_diameter(m_pdata->getDiameters(), access_location::host, access_mode::read);
            ArrayHandle<unsigned int> h_body(m_pdata->getBodies(), access_location::host, access_mode::read);
            ArrayHandle<int3> h_image(m_pdata->getImages(), access_location::host, access_mode::read);
            ArrayHandle<Scalar4> h_vel(m_pdata->getVelocities(), access_location::host, access_mode::read);
            ArrayHandle<Scalar4> h_orientation(m_pdata->getOrientationArray(), access_location::host, access_mode::read);
            ArrayHandle<unsigned int> h_tag(m_pdata->getTags(), access_location::host, access_mode::read);
            ArrayHandle<unsigned int>  h_plan(m_plan, access_location::host, access_mode::readwrite);

            ArrayHandle<unsigned int> h_copy_ghosts(m_copy_ghosts[dir], access_location::host, access_mode::overwrite);
            ArrayHandle<unsigned int> h_plan_copybuf(m_plan_copybuf, access_location::host, access_mode::overwrite);
            ArrayHandle<Scalar4> h_pos_copybuf(m_pos_copybuf, access_location::host, access_mode::overwrite);
            ArrayHandle<Scalar> h_charge_copybuf(m_charge_copybuf, access_location::host, access_mode::overwrite);
            ArrayHandle<Scalar> h_diameter_copybuf(m_diameter_copybuf, access_location::host, access_mode::overwrite);
            ArrayHandle<unsigned int> h_body_copybuf(m_body_copybuf, access_location::host, access_mode::overwrite);
            ArrayHandle<int3> h_image_copybuf(m_image_copybuf, access_location::host, access_mode::overwrite);
            ArrayHandle<Scalar4> h_velocity_copybuf(m_velocity_copybuf, access_location::host, access_mode::overwrite);
            ArrayHandle<Scalar4> h_orientation_copybuf(m_orientation_copybuf, access_location::host, access_mode::overwrite);

            for (unsigned int idx = 0; idx < m_pdata->getN() + m_pdata->getNGhosts(); idx++)
                {

                if (h_plan.data[idx] & (1 << dir))
                    {
                    // send with next message
                    if (flags[comm_flag::position]) h_pos_copybuf.data[m_num_copy_ghosts[dir]] = h_pos.data[idx];
                    if (flags[comm_flag::charge]) h_charge_copybuf.data[m_num_copy_ghosts[dir]] = h_charge.data[idx];
                    if (flags[comm_flag::diameter]) h_diameter_copybuf.data[m_num_copy_ghosts[dir]] = h_diameter.data[idx];
                    if (flags[comm_flag::body]) h_body_copybuf.data[m_num_copy_ghosts[dir]] = h_body.data[idx];
                    if (flags[comm_flag::image]) h_image_copybuf.data[m_num_copy_ghosts[dir]] = h_image.data[idx];
                    if (flags[comm_flag::velocity]) h_velocity_copybuf.data[m_num_copy_ghosts[dir]] = h_vel.data[idx];
                    if (flags[comm_flag::orientation]) h_orientation_copybuf.data[m_num_copy_ghosts[dir]] = h_orientation.data[idx];
                    h_plan_copybuf.data[m_num_copy_ghosts[dir]] = h_plan.data[idx];

                    h_copy_ghosts.data[m_num_copy_ghosts[dir]] = h_tag.data[idx];
                    m_num_copy_ghosts[dir]++;
                    }
                }
            }
        unsigned int send_neighbor = m_decomposition->getNeighborRank(dir);

        // we receive from the direction opposite to the one we send to
        unsigned int recv_neighbor;
        if (dir % 2 == 0)
            recv_neighbor = m_decomposition->getNeighborRank(dir+1);
        else
            recv_neighbor = m_decomposition->getNeighborRank(dir-1);

        if (m_prof)
            m_prof->push("MPI send/recv");

        m_reqs.clear();
        m_stats.clear();
        MPI_Request req;

        MPI_Isend(&m_num_copy_ghosts[dir],
            sizeof(unsigned int),
            MPI_BYTE,
            send_neighbor,
            0,
            m_mpi_comm,
            &req);
        m_reqs.push_back(req);
        MPI_Irecv(&m_num_recv_ghosts[dir],
            sizeof(unsigned int),
            MPI_BYTE,
            recv_neighbor,
            0,
            m_mpi_comm,
            &req);
        m_reqs.push_back(req);

        m_stats.resize(2);
        MPI_Waitall(m_reqs.size(), &m_reqs.front(), &m_stats.front());

        if (m_prof)
            m_prof->pop();

        // append ghosts at the end of particle data array
        unsigned int start_idx = m_pdata->getN() + m_pdata->getNGhosts();

        // accommodate new ghost particles
        m_pdata->addGhostParticles(m_num_recv_ghosts[dir]);

        // resize plan array
        m_plan.resize(m_pdata->getN() + m_pdata->getNGhosts());

        // exchange particle data, write directly to the particle data arrays
        if (m_prof)
            {
            m_prof->push("MPI send/recv");
            }

            {
            ArrayHandle<unsigned int> h_copy_ghosts(m_copy_ghosts[dir], access_location::host, access_mode::read);
            ArrayHandle<unsigned int> h_plan_copybuf(m_plan_copybuf, access_location::host, access_mode::read);
            ArrayHandle<Scalar4> h_pos_copybuf(m_pos_copybuf, access_location::host, access_mode::read);
            ArrayHandle<Scalar> h_charge_copybuf(m_charge_copybuf, access_location::host, access_mode::read);
            ArrayHandle<Scalar> h_diameter_copybuf(m_diameter_copybuf, access_location::host, access_mode::read);
            ArrayHandle<unsigned int> h_body_copybuf(m_body_copybuf, access_location::host, access_mode::read);
            ArrayHandle<int3> h_image_copybuf(m_image_copybuf, access_location::host, access_mode::read);
            ArrayHandle<Scalar4> h_velocity_copybuf(m_velocity_copybuf, access_location::host, access_mode::read);
            ArrayHandle<Scalar4> h_orientation_copybuf(m_orientation_copybuf, access_location::host, access_mode::read);

            ArrayHandle<unsigned int> h_plan(m_plan, access_location::host, access_mode::readwrite);
            ArrayHandle<Scalar4> h_pos(m_pdata->getPositions(), access_location::host, access_mode::readwrite);
            ArrayHandle<Scalar> h_charge(m_pdata->getCharges(), access_location::host, access_mode::readwrite);
            ArrayHandle<Scalar> h_diameter(m_pdata->getDiameters(), access_location::host, access_mode::readwrite);
            ArrayHandle<unsigned int> h_body(m_pdata->getBodies(), access_location::host, access_mode::readwrite);
            ArrayHandle<int3> h_image(m_pdata->getImages(), access_location::host, access_mode::readwrite);
            ArrayHandle<Scalar4> h_vel(m_pdata->getVelocities(), access_location::host, access_mode::readwrite);
            ArrayHandle<Scalar4> h_orientation(m_pdata->getOrientationArray(), access_location::host, access_mode::readwrite);
            ArrayHandle<unsigned int> h_tag(m_pdata->getTags(), access_location::host, access_mode::readwrite);

            // Clear out the mpi variables for new statuses and requests
            m_reqs.clear();
            m_stats.clear();

            MPI_Isend(h_plan_copybuf.data,
                m_num_copy_ghosts[dir]*sizeof(unsigned int),
                MPI_BYTE,
                send_neighbor,
                1,
                m_mpi_comm,
                &req);
            m_reqs.push_back(req);
            MPI_Irecv(h_plan.data + start_idx,
                m_num_recv_ghosts[dir]*sizeof(unsigned int),
                MPI_BYTE,
                recv_neighbor,
                1,
                m_mpi_comm,
                &req);
            m_reqs.push_back(req);

            MPI_Isend(h_copy_ghosts.data,
                m_num_copy_ghosts[dir]*sizeof(unsigned int),
                MPI_BYTE,
                send_neighbor,
                2,
                m_mpi_comm,
                &req);
            m_reqs.push_back(req);
            MPI_Irecv(h_tag.data + start_idx,
                m_num_recv_ghosts[dir]*sizeof(unsigned int),
                MPI_BYTE,
                recv_neighbor,
                2,
                m_mpi_comm,
                &req);
            m_reqs.push_back(req);

            if (flags[comm_flag::position])
                {
                MPI_Isend(h_pos_copybuf.data,
                    m_num_copy_ghosts[dir]*sizeof(Scalar4),
                    MPI_BYTE,
                    send_neighbor,
                    3,
                    m_mpi_comm,
                    &req);
                m_reqs.push_back(req);
                MPI_Irecv(h_pos.data + start_idx,
                    m_num_recv_ghosts[dir]*sizeof(Scalar4),
                    MPI_BYTE,
                    recv_neighbor,
                    3,
                    m_mpi_comm,
                    &req);
                m_reqs.push_back(req);
                }

            if (flags[comm_flag::charge])
                {
                MPI_Isend(h_charge_copybuf.data,
                    m_num_copy_ghosts[dir]*sizeof(Scalar),
                    MPI_BYTE,
                    send_neighbor,
                    4,
                    m_mpi_comm,
                    &req);
                m_reqs.push_back(req);
                MPI_Irecv(h_charge.data + start_idx,
                    m_num_recv_ghosts[dir]*sizeof(Scalar),
                    MPI_BYTE,
                    recv_neighbor,
                    4,
                    m_mpi_comm,
                    &req);
                m_reqs.push_back(req);
                }

            if (flags[comm_flag::diameter])
                {
                MPI_Isend(h_diameter_copybuf.data,
                    m_num_copy_ghosts[dir]*sizeof(Scalar),
                    MPI_BYTE,
                    send_neighbor,
                    5,
                    m_mpi_comm,
                    &req);
                m_reqs.push_back(req);
                MPI_Irecv(h_diameter.data + start_idx,
                    m_num_recv_ghosts[dir]*sizeof(Scalar),
                    MPI_BYTE,
                    recv_neighbor,
                    5,
                    m_mpi_comm,
                    &req);
                m_reqs.push_back(req);
                }

            if (flags[comm_flag::velocity])
                {
                MPI_Isend(h_velocity_copybuf.data,
                    m_num_copy_ghosts[dir]*sizeof(Scalar4),
                    MPI_BYTE,
                    send_neighbor,
                    6,
                    m_mpi_comm,
                    &req);
                m_reqs.push_back(req);
                MPI_Irecv(h_vel.data + start_idx,
                    m_num_recv_ghosts[dir]*sizeof(Scalar4),
                    MPI_BYTE,
                    recv_neighbor,
                    6,
                    m_mpi_comm,
                    &req);
                m_reqs.push_back(req);
                }


            if (flags[comm_flag::orientation])
                {
                MPI_Isend(h_orientation_copybuf.data,
                    m_num_copy_ghosts[dir]*sizeof(Scalar4),
                    MPI_BYTE,
                    send_neighbor,
                    7,
                    m_mpi_comm,
                    &req);
                m_reqs.push_back(req);
                MPI_Irecv(h_orientation.data + start_idx,
                    m_num_recv_ghosts[dir]*sizeof(Scalar4),
                    MPI_BYTE,
                    recv_neighbor,
                    7,
                    m_mpi_comm,
                    &req);
                m_reqs.push_back(req);
                }

            if (flags[comm_flag::body])
                {
                MPI_Isend(h_body_copybuf.data,
                    m_num_copy_ghosts[dir]*sizeof(unsigned int),
                    MPI_BYTE,
                    send_neighbor,
                    8,
                    m_mpi_comm,
                    &req);
                m_reqs.push_back(req);
                MPI_Irecv(h_body.data + start_idx,
                    m_num_recv_ghosts[dir]*sizeof(unsigned int),
                    MPI_BYTE,
                    recv_neighbor,
                    8,
                    m_mpi_comm,
                    &req);
                m_reqs.push_back(req);
                }

            if (flags[comm_flag::image])
                {
                MPI_Isend(h_image_copybuf.data,
                    m_num_copy_ghosts[dir]*sizeof(int3),
                    MPI_BYTE,
                    send_neighbor,
                    9,
                    m_mpi_comm,
                    &req);
                m_reqs.push_back(req);
                MPI_Irecv(h_image.data + start_idx,
                    m_num_recv_ghosts[dir]*sizeof(int3),
                    MPI_BYTE,
                    recv_neighbor,
                    9,
                    m_mpi_comm,
                    &req);
                m_reqs.push_back(req);
                }

            m_stats.resize(m_reqs.size());
            MPI_Waitall(m_reqs.size(), &m_reqs.front(), &m_stats.front());
            }

        if (m_prof)
            m_prof->pop();

        // wrap particle positions
        if (flags[comm_flag::position])
            {
            ArrayHandle<Scalar4> h_pos(m_pdata->getPositions(), access_location::host, access_mode::readwrite);
            ArrayHandle<int3> h_image(m_pdata->getImages(), access_location::host, access_mode::readwrite);

            const BoxDim shifted_box = getShiftedBox();

            for (unsigned int idx = start_idx; idx < start_idx + m_num_recv_ghosts[dir]; idx++)
                {
                Scalar4& pos = h_pos.data[idx];

                // wrap particles received across a global boundary
                int3& img = h_image.data[idx];
                shifted_box.wrap(pos,img);
                }
            }

            {
            // set reverse-lookup tag -> idx
            ArrayHandle<unsigned int> h_tag(m_pdata->getTags(), access_location::host, access_mode::read);
            ArrayHandle<unsigned int> h_rtag(m_pdata->getRTags(), access_location::host, access_mode::readwrite);

            for (unsigned int idx = start_idx; idx < start_idx + m_num_recv_ghosts[dir]; idx++)
                {
                assert(h_tag.data[idx] <= m_pdata->getMaximumTag());
                assert(h_rtag.data[h_tag.data[idx]] == NOT_LOCAL);
                h_rtag.data[h_tag.data[idx]] = idx;
                }

            }
        } // end dir loop

    m_ghosts_added = m_pdata->getNGhosts();

    // exchange ghost constraints along with ghost particles
    m_constraint_comm.exchangeGhostGroups(m_plan, mask);

    m_last_flags = flags;
    
    /***********************************************************************************************************************************************************
     * For multi-body force fields we must allow particles to send information back through their ghosts. 
     * For this purpose, we implement a system for ghosts to be sent back to their original domain with forces on them that can then be added back to the original local particle. 
     * In exchangeGhosts, this involves the construction of reverse plans and then the sending of ghosts back to the domains in which they originated
     **********************************************************************************************************************************************************/

    // Need to check the flag that determines whether reverse net forces are set
    if (flags[comm_flag::reverse_net_force])
        {
        // Set some initial constants that won't change and can be used in all scopes
        unsigned int n_reverse_ghosts_recv = 0;
        unsigned int n_ghosts_init = m_pdata->getNGhosts();
        unsigned int n_local = m_pdata->getN();

        // resize and reset plans
        m_plan_reverse.resize(n_ghosts_init);
        m_tag_reverse.resize(n_ghosts_init);

            {
            ArrayHandle<unsigned int> h_plan_reverse(m_plan_reverse, access_location::host, access_mode::readwrite);

            for (unsigned int i = 0; i < n_ghosts_init; ++i)
                {
                // Unnecessary for tags since those will be overwritten rather than added to
                h_plan_reverse.data[i] = 0;
                }
            }

            // Invert the plans to construct the reverse plans
            {
            ArrayHandle<unsigned int> h_plan_reverse(m_plan_reverse, access_location::host, access_mode::readwrite);
            ArrayHandle<unsigned int> h_plan(m_plan, access_location::host, access_mode::read);

            // Determine the plans for each ghost
            for (unsigned int idx = 0; idx < n_ghosts_init; idx++)
                {
                // Invert the plans directly rather than computing anything about ghost layers
                unsigned int ghost_idx = n_local + idx;
                if (h_plan.data[ghost_idx] & send_east)
                    h_plan_reverse.data[idx] |= send_west;

                if (h_plan.data[ghost_idx] & send_west)
                    h_plan_reverse.data[idx] |= send_east;

                if (h_plan.data[ghost_idx] & send_north)
                    h_plan_reverse.data[idx] |= send_south;

                if (h_plan.data[ghost_idx] & send_south)
                    h_plan_reverse.data[idx] |= send_north;

                if (h_plan.data[ghost_idx] & send_up)
                    h_plan_reverse.data[idx] |= send_down;

                if (h_plan.data[ghost_idx] & send_down)
                    h_plan_reverse.data[idx] |= send_up;
                }
            }

        // Loop over all directions and send ghosts back if that direction is part of their plan
        for (unsigned int dir = 0; dir < 6; dir++)
        {
            if (! isCommunicating(dir) ) continue;

            m_num_copy_local_ghosts_reverse[dir] = 0;
            m_num_forward_ghosts_reverse[dir] = 0;

            // resize buffers
            unsigned int max_copy_ghosts = n_ghosts_init + n_reverse_ghosts_recv;
            m_copy_ghosts_reverse[dir].resize(max_copy_ghosts);
            m_plan_reverse_copybuf[dir].resize(max_copy_ghosts);
            m_forward_ghosts_reverse[dir].resize(max_copy_ghosts);

            // Determine which ghosts need to be forwarded
                {
                ArrayHandle<unsigned int> h_tag(m_pdata->getTags(), access_location::host, access_mode::read);
                ArrayHandle<unsigned int> h_plan_reverse(m_plan_reverse, access_location::host, access_mode::read);
                ArrayHandle<unsigned int> h_copy_ghosts_reverse(m_copy_ghosts_reverse[dir], access_location::host, access_mode::overwrite);
                ArrayHandle<unsigned int> h_plan_reverse_copybuf(m_plan_reverse_copybuf[dir], access_location::host, access_mode::overwrite);

                // First check the set of local ghost particles to see if any of those need to get sent back
                for (unsigned int idx = 0; idx < m_pdata->getNGhosts(); idx++)
                    {
                    // only send once, namely in the direction with lowest index (by convention)
                    if ((h_plan_reverse.data[idx] & (1 << dir)))
                        {
                        h_plan_reverse_copybuf.data[m_num_copy_local_ghosts_reverse[dir]] = h_plan_reverse.data[idx];
                        h_copy_ghosts_reverse.data[m_num_copy_local_ghosts_reverse[dir]] = h_tag.data[n_local + idx];
                        m_num_copy_local_ghosts_reverse[dir]++;
                        }
                    }

                // Now check if any particles that were sent as reverse ghosts to this need to be sent back further
                ArrayHandle<unsigned int> h_forward_ghosts_reverse(m_forward_ghosts_reverse[dir], access_location::host, access_mode::overwrite);
                ArrayHandle<unsigned int> h_tag_reverse(m_tag_reverse, access_location::host, access_mode::read);

                unsigned int add_idx = m_num_copy_local_ghosts_reverse[dir];
                unsigned int num_ghosts_local = n_ghosts_init;
                for (unsigned int idx = 0; idx < n_reverse_ghosts_recv; ++idx)
                    {
                    if (h_plan_reverse.data[num_ghosts_local + idx] & (1 << dir))
                        {
                        h_plan_reverse_copybuf.data[add_idx + m_num_forward_ghosts_reverse[dir]] = h_plan_reverse.data[num_ghosts_local + idx];
                        h_copy_ghosts_reverse.data[add_idx + m_num_forward_ghosts_reverse[dir]] = h_tag_reverse.data[idx];
                        h_forward_ghosts_reverse.data[m_num_forward_ghosts_reverse[dir]] = idx;
                        m_num_forward_ghosts_reverse[dir]++;
                        }
                    }
                }

            unsigned int send_neighbor = m_decomposition->getNeighborRank(dir);

            // we receive from the direction opposite to the one we send to
            unsigned int recv_neighbor;
            if (dir % 2 == 0)
                recv_neighbor = m_decomposition->getNeighborRank(dir+1);
            else
                recv_neighbor = m_decomposition->getNeighborRank(dir-1);

            if (m_prof)
                m_prof->push("MPI send/recv");

            // communicate size of the message that will contain the particle data
            m_reqs.clear();
            m_stats.clear();
            MPI_Request req;

            // Communicate the number of ghosts to forward. We keep separate counts of the local ghosts we are forwarding for the first time and the ghosts that were forwarded to this domain that are being forwarded further
            MPI_Isend(&m_num_forward_ghosts_reverse[dir],
                    sizeof(unsigned int),
                    MPI_BYTE,
                    send_neighbor,
                    0,
                    m_mpi_comm,
                    &req);
            m_reqs.push_back(req);
            MPI_Irecv(&m_num_recv_forward_ghosts_reverse[dir],
                    sizeof(unsigned int),
                    MPI_BYTE,
                    recv_neighbor,
                    0,
                    m_mpi_comm,
                    &req);
            m_reqs.push_back(req);
            MPI_Isend(&m_num_copy_local_ghosts_reverse[dir],
                    sizeof(unsigned int),
                    MPI_BYTE,
                    send_neighbor,
                    1,
                    m_mpi_comm,
                    &req);
            m_reqs.push_back(req);
            MPI_Irecv(&m_num_recv_local_ghosts_reverse[dir],
                    sizeof(unsigned int),
                    MPI_BYTE,
                    recv_neighbor,
                    1,
                    m_mpi_comm,
                    &req);
            m_reqs.push_back(req);

            m_stats.resize(m_reqs.size());
            MPI_Waitall(m_reqs.size(), &m_reqs.front(), &m_stats.front());

            if (m_prof)
                m_prof->pop();
    
            // append ghosts at the end of particle data array
            unsigned int start_idx_plan = n_ghosts_init + n_reverse_ghosts_recv;
            unsigned int start_idx_tag = n_reverse_ghosts_recv;

            // resize arrays
            unsigned int n_new_ghosts_send = m_num_copy_local_ghosts_reverse[dir]+m_num_forward_ghosts_reverse[dir];
            unsigned int n_new_ghosts_recv = m_num_recv_local_ghosts_reverse[dir]+m_num_recv_forward_ghosts_reverse[dir];
            n_reverse_ghosts_recv += n_new_ghosts_recv;
            m_plan_reverse.resize(n_ghosts_init + n_reverse_ghosts_recv);
            m_tag_reverse.resize(n_reverse_ghosts_recv);

            // exchange particle data, write directly to the particle data arrays
            if (m_prof)
                m_prof->push("MPI send/recv");

            // Now forward the ghosts
            {
                ArrayHandle<unsigned int> h_plan_reverse_copybuf(m_plan_reverse_copybuf[dir], access_location::host, access_mode::read);
                ArrayHandle<unsigned int> h_plan_reverse(m_plan_reverse, access_location::host, access_mode::read);

                ArrayHandle<unsigned int> h_copy_ghosts_reverse(m_copy_ghosts_reverse[dir], access_location::host, access_mode::read);
                ArrayHandle<unsigned int> h_tag_reverse(m_tag_reverse, access_location::host, access_mode::readwrite);

                // Clear out the mpi variables for new statuses and requests
                m_reqs.clear();
                m_stats.clear();

                MPI_Isend(h_plan_reverse_copybuf.data,
                        (n_new_ghosts_send )*sizeof(unsigned int),
                        MPI_BYTE,
                        send_neighbor,
                        2,
                        m_mpi_comm,
                        &req);
                m_reqs.push_back(req);
                MPI_Irecv(h_plan_reverse.data + start_idx_plan,
                        (n_new_ghosts_recv)*sizeof(unsigned int),
                        MPI_BYTE,
                        recv_neighbor,
                        2,
                        m_mpi_comm,
                        &req);
                m_reqs.push_back(req);

                MPI_Isend(h_copy_ghosts_reverse.data,
                        (n_new_ghosts_send)*sizeof(unsigned int),
                        MPI_BYTE,
                        send_neighbor,
                        3,
                        m_mpi_comm,
                        &req);
                m_reqs.push_back(req);
                MPI_Irecv(h_tag_reverse.data + start_idx_tag,
                        (n_new_ghosts_recv)*sizeof(unsigned int),
                        MPI_BYTE,
                        recv_neighbor,
                        3,
                        m_mpi_comm,
                        &req);
                m_reqs.push_back(req);

                m_stats.resize(m_reqs.size());
                MPI_Waitall(m_reqs.size(), &m_reqs.front(), &m_stats.front());
            }

            if (m_prof)
                m_prof->pop();

        } // end dir loop
    }

    /***********************************************************************************************************************************************************
     * For multi-body force fields we must allow particles to send information back through their ghosts.
     * For this purpose, we implement a system for ghosts to be sent back to their original domain with forces on them that can then be added back to the original local particle.
     * In exchangeGhosts, this involves the construction of reverse plans and then the sending of ghosts back to the domains in which they originated
     **********************************************************************************************************************************************************/

    // Need to check the flag that determines whether reverse net forces are set
    if (flags[comm_flag::reverse_net_force])
        {
        // Set some initial constants that won't change and can be used in all scopes
        unsigned int n_reverse_ghosts_recv = 0;
        unsigned int n_ghosts_init = m_pdata->getNGhosts();
        unsigned int n_local = m_pdata->getN();

        // resize and reset plans
        m_plan_reverse.resize(n_ghosts_init);
        m_tag_reverse.resize(n_ghosts_init);

            {
            ArrayHandle<unsigned int> h_plan_reverse(m_plan_reverse, access_location::host, access_mode::readwrite);

            for (unsigned int i = 0; i < n_ghosts_init; ++i)
                {
                // Unnecessary for tags since those will be overwritten rather than added to
                h_plan_reverse.data[i] = 0;
                }
            }

            // Invert the plans to construct the reverse plans
            {
            ArrayHandle<unsigned int> h_plan_reverse(m_plan_reverse, access_location::host, access_mode::readwrite);
            ArrayHandle<unsigned int> h_plan(m_plan, access_location::host, access_mode::read);

            // Determine the plans for each ghost
            for (unsigned int idx = 0; idx < n_ghosts_init; idx++)
                {
                // Invert the plans directly rather than computing anything about ghost layers
                unsigned int ghost_idx = n_local + idx;
                if (h_plan.data[ghost_idx] & send_east)
                    h_plan_reverse.data[idx] |= send_west;

                if (h_plan.data[ghost_idx] & send_west)
                    h_plan_reverse.data[idx] |= send_east;

                if (h_plan.data[ghost_idx] & send_north)
                    h_plan_reverse.data[idx] |= send_south;

                if (h_plan.data[ghost_idx] & send_south)
                    h_plan_reverse.data[idx] |= send_north;

                if (h_plan.data[ghost_idx] & send_up)
                    h_plan_reverse.data[idx] |= send_down;

                if (h_plan.data[ghost_idx] & send_down)
                    h_plan_reverse.data[idx] |= send_up;
                }
            }

        // Loop over all directions and send ghosts back if that direction is part of their plan
        for (unsigned int dir = 0; dir < 6; dir++)
        {
            if (! isCommunicating(dir) ) continue;

            m_num_copy_local_ghosts_reverse[dir] = 0;
            m_num_forward_ghosts_reverse[dir] = 0;

            // resize buffers
            unsigned int max_copy_ghosts = n_ghosts_init + n_reverse_ghosts_recv;
            m_copy_ghosts_reverse[dir].resize(max_copy_ghosts);
            m_plan_reverse_copybuf[dir].resize(max_copy_ghosts);
            m_forward_ghosts_reverse[dir].resize(max_copy_ghosts);

            // Determine which ghosts need to be forwarded
                {
                ArrayHandle<unsigned int> h_tag(m_pdata->getTags(), access_location::host, access_mode::read);
                ArrayHandle<unsigned int> h_plan_reverse(m_plan_reverse, access_location::host, access_mode::read);
                ArrayHandle<unsigned int> h_copy_ghosts_reverse(m_copy_ghosts_reverse[dir], access_location::host, access_mode::overwrite);
                ArrayHandle<unsigned int> h_plan_reverse_copybuf(m_plan_reverse_copybuf[dir], access_location::host, access_mode::overwrite);

                // First check the set of local ghost particles to see if any of those need to get sent back
                for (unsigned int idx = 0; idx < m_pdata->getNGhosts(); idx++)
                    {
                    // only send once, namely in the direction with lowest index (by convention)
                    if ((h_plan_reverse.data[idx] & (1 << dir)))
                        {
                        h_plan_reverse_copybuf.data[m_num_copy_local_ghosts_reverse[dir]] = h_plan_reverse.data[idx];
                        h_copy_ghosts_reverse.data[m_num_copy_local_ghosts_reverse[dir]] = h_tag.data[n_local + idx];
                        m_num_copy_local_ghosts_reverse[dir]++;
                        }
                    }

                // Now check if any particles that were sent as reverse ghosts to this need to be sent back further
                ArrayHandle<unsigned int> h_forward_ghosts_reverse(m_forward_ghosts_reverse[dir], access_location::host, access_mode::overwrite);
                ArrayHandle<unsigned int> h_tag_reverse(m_tag_reverse, access_location::host, access_mode::read);

                unsigned int add_idx = m_num_copy_local_ghosts_reverse[dir];
                unsigned int num_ghosts_local = n_ghosts_init;
                for (unsigned int idx = 0; idx < n_reverse_ghosts_recv; ++idx)
                    {
                    if (h_plan_reverse.data[num_ghosts_local + idx] & (1 << dir))
                        {
                        h_plan_reverse_copybuf.data[add_idx + m_num_forward_ghosts_reverse[dir]] = h_plan_reverse.data[num_ghosts_local + idx];
                        h_copy_ghosts_reverse.data[add_idx + m_num_forward_ghosts_reverse[dir]] = h_tag_reverse.data[idx];
                        h_forward_ghosts_reverse.data[m_num_forward_ghosts_reverse[dir]] = idx;
                        m_num_forward_ghosts_reverse[dir]++;
                        }
                    }
                }

            unsigned int send_neighbor = m_decomposition->getNeighborRank(dir);

            // we receive from the direction opposite to the one we send to
            unsigned int recv_neighbor;
            if (dir % 2 == 0)
                recv_neighbor = m_decomposition->getNeighborRank(dir+1);
            else
                recv_neighbor = m_decomposition->getNeighborRank(dir-1);

            if (m_prof)
                m_prof->push("MPI send/recv");

            // communicate size of the message that will contain the particle data
            m_reqs.clear();
            m_stats.clear();
            MPI_Request req;

            // Communicate the number of ghosts to forward. We keep separate counts of the local ghosts we are forwarding for the first time and the ghosts that were forwarded to this domain that are being forwarded further
            MPI_Isend(&m_num_forward_ghosts_reverse[dir],
                    sizeof(unsigned int),
                    MPI_BYTE,
                    send_neighbor,
                    0,
                    m_mpi_comm,
                    &req);
            m_reqs.push_back(req);
            MPI_Irecv(&m_num_recv_forward_ghosts_reverse[dir],
                    sizeof(unsigned int),
                    MPI_BYTE,
                    recv_neighbor,
                    0,
                    m_mpi_comm,
                    &req);
            m_reqs.push_back(req);
            MPI_Isend(&m_num_copy_local_ghosts_reverse[dir],
                    sizeof(unsigned int),
                    MPI_BYTE,
                    send_neighbor,
                    1,
                    m_mpi_comm,
                    &req);
            m_reqs.push_back(req);
            MPI_Irecv(&m_num_recv_local_ghosts_reverse[dir],
                    sizeof(unsigned int),
                    MPI_BYTE,
                    recv_neighbor,
                    1,
                    m_mpi_comm,
                    &req);
            m_reqs.push_back(req);

            m_stats.resize(m_reqs.size());
            MPI_Waitall(m_reqs.size(), &m_reqs.front(), &m_stats.front());

            if (m_prof)
                m_prof->pop();

            // append ghosts at the end of particle data array
            unsigned int start_idx_plan = n_ghosts_init + n_reverse_ghosts_recv;
            unsigned int start_idx_tag = n_reverse_ghosts_recv;

            // resize arrays
            unsigned int n_new_ghosts_send = m_num_copy_local_ghosts_reverse[dir]+m_num_forward_ghosts_reverse[dir];
            unsigned int n_new_ghosts_recv = m_num_recv_local_ghosts_reverse[dir]+m_num_recv_forward_ghosts_reverse[dir];
            n_reverse_ghosts_recv += n_new_ghosts_recv;
            m_plan_reverse.resize(n_ghosts_init + n_reverse_ghosts_recv);
            m_tag_reverse.resize(n_reverse_ghosts_recv);

            // exchange particle data, write directly to the particle data arrays
            if (m_prof)
                m_prof->push("MPI send/recv");

            // Now forward the ghosts
            {
                ArrayHandle<unsigned int> h_plan_reverse_copybuf(m_plan_reverse_copybuf[dir], access_location::host, access_mode::read);
                ArrayHandle<unsigned int> h_plan_reverse(m_plan_reverse, access_location::host, access_mode::read);

                ArrayHandle<unsigned int> h_copy_ghosts_reverse(m_copy_ghosts_reverse[dir], access_location::host, access_mode::read);
                ArrayHandle<unsigned int> h_tag_reverse(m_tag_reverse, access_location::host, access_mode::readwrite);

                // Clear out the mpi variables for new statuses and requests
                m_reqs.clear();
                m_stats.clear();

                MPI_Isend(h_plan_reverse_copybuf.data,
                        (n_new_ghosts_send )*sizeof(unsigned int),
                        MPI_BYTE,
                        send_neighbor,
                        2,
                        m_mpi_comm,
                        &req);
                m_reqs.push_back(req);
                MPI_Irecv(h_plan_reverse.data + start_idx_plan,
                        (n_new_ghosts_recv)*sizeof(unsigned int),
                        MPI_BYTE,
                        recv_neighbor,
                        2,
                        m_mpi_comm,
                        &req);
                m_reqs.push_back(req);

                MPI_Isend(h_copy_ghosts_reverse.data,
                        (n_new_ghosts_send)*sizeof(unsigned int),
                        MPI_BYTE,
                        send_neighbor,
                        3,
                        m_mpi_comm,
                        &req);
                m_reqs.push_back(req);
                MPI_Irecv(h_tag_reverse.data + start_idx_tag,
                        (n_new_ghosts_recv)*sizeof(unsigned int),
                        MPI_BYTE,
                        recv_neighbor,
                        3,
                        m_mpi_comm,
                        &req);
                m_reqs.push_back(req);

                m_stats.resize(m_reqs.size());
                MPI_Waitall(m_reqs.size(), &m_reqs.front(), &m_stats.front());
            }

            if (m_prof)
                m_prof->pop();

        } // end dir loop
    }

    if (m_prof)
        m_prof->pop();
    }

//! update positions of ghost particles
void Communicator::beginUpdateGhosts(unsigned int timestep)
    {
    // we have a current m_copy_ghosts liss which contain the indices of particles
    // to send to neighboring processors
    if (m_prof)
        m_prof->push("comm_ghost_update");

    m_exec_conf->msg->notice(7) << "Communicator: update ghosts" << std::endl;

    // update data in these arrays

    unsigned int num_tot_recv_ghosts = 0; // total number of ghosts received

    for (unsigned int dir = 0; dir < 6; dir ++)
        {
        if (! isCommunicating(dir) ) continue;

        CommFlags flags = getFlags();

        if (flags[comm_flag::position])
            {
            ArrayHandle<Scalar4> h_pos(m_pdata->getPositions(), access_location::host, access_mode::read);
            ArrayHandle<Scalar4> h_pos_copybuf(m_pos_copybuf, access_location::host, access_mode::overwrite);
            ArrayHandle<unsigned int> h_copy_ghosts(m_copy_ghosts[dir], access_location::host, access_mode::read);
            ArrayHandle<unsigned int> h_rtag(m_pdata->getRTags(), access_location::host, access_mode::read);

            // copy positions of ghost particles
            for (unsigned int ghost_idx = 0; ghost_idx < m_num_copy_ghosts[dir]; ghost_idx++)
                {
                unsigned int idx = h_rtag.data[h_copy_ghosts.data[ghost_idx]];

                assert(idx < m_pdata->getN() + m_pdata->getNGhosts());

                // copy position into send buffer
                h_pos_copybuf.data[ghost_idx] = h_pos.data[idx];
                }
            }

        if (flags[comm_flag::velocity])
            {
            ArrayHandle<Scalar4> h_vel(m_pdata->getVelocities(), access_location::host, access_mode::read);
            ArrayHandle<Scalar4> h_velocity_copybuf(m_velocity_copybuf, access_location::host, access_mode::overwrite);
            ArrayHandle<unsigned int> h_copy_ghosts(m_copy_ghosts[dir], access_location::host, access_mode::read);
            ArrayHandle<unsigned int> h_rtag(m_pdata->getRTags(), access_location::host, access_mode::read);

            // copy velocity of ghost particles
            for (unsigned int ghost_idx = 0; ghost_idx < m_num_copy_ghosts[dir]; ghost_idx++)
                {
                unsigned int idx = h_rtag.data[h_copy_ghosts.data[ghost_idx]];

                assert(idx < m_pdata->getN() + m_pdata->getNGhosts());

                // copy velocityition into send buffer
                h_velocity_copybuf.data[ghost_idx] = h_vel.data[idx];
                }
            }

        if (flags[comm_flag::orientation])
            {
            ArrayHandle<Scalar4> h_orientation(m_pdata->getOrientationArray(), access_location::host, access_mode::read);
            ArrayHandle<Scalar4> h_orientation_copybuf(m_orientation_copybuf, access_location::host, access_mode::overwrite);
            ArrayHandle<unsigned int> h_copy_ghosts(m_copy_ghosts[dir], access_location::host, access_mode::read);
            ArrayHandle<unsigned int> h_rtag(m_pdata->getRTags(), access_location::host, access_mode::read);

            // copy orientation of ghost particles
            for (unsigned int ghost_idx = 0; ghost_idx < m_num_copy_ghosts[dir]; ghost_idx++)
                {
                unsigned int idx = h_rtag.data[h_copy_ghosts.data[ghost_idx]];

                assert(idx < m_pdata->getN() + m_pdata->getNGhosts());

                // copy orientation into send buffer
                h_orientation_copybuf.data[ghost_idx] = h_orientation.data[idx];
                }
            }


        unsigned int send_neighbor = m_decomposition->getNeighborRank(dir);

        // we receive from the direction opposite to the one we send to
        unsigned int recv_neighbor;
        if (dir % 2 == 0)
            recv_neighbor = m_decomposition->getNeighborRank(dir+1);
        else
            recv_neighbor = m_decomposition->getNeighborRank(dir-1);


        unsigned int start_idx;

        if (m_prof)
            m_prof->push("MPI send/recv");

        start_idx = m_pdata->getN() + num_tot_recv_ghosts;

        num_tot_recv_ghosts += m_num_recv_ghosts[dir];

        size_t sz = 0;
        // only non-permanent fields (position, velocity, orientation) need to be considered here
        // charge, body, image and diameter are not updated between neighbor list builds
        if (flags[comm_flag::position])
            {
            m_reqs.resize(2);
            m_stats.resize(2);

            ArrayHandle<Scalar4> h_pos(m_pdata->getPositions(), access_location::host, access_mode::readwrite);
            ArrayHandle<Scalar4> h_pos_copybuf(m_pos_copybuf, access_location::host, access_mode::read);

            // exchange particle data, write directly to the particle data arrays
            MPI_Isend(h_pos_copybuf.data, m_num_copy_ghosts[dir]*sizeof(Scalar4), MPI_BYTE, send_neighbor, 1, m_mpi_comm, &m_reqs[0]);
            MPI_Irecv(h_pos.data + start_idx, m_num_recv_ghosts[dir]*sizeof(Scalar4), MPI_BYTE, recv_neighbor, 1, m_mpi_comm, &m_reqs[1]);
            MPI_Waitall(2, &m_reqs.front(), &m_stats.front());

            sz += sizeof(Scalar4);
            }

        if (flags[comm_flag::velocity])
            {
            m_reqs.resize(2);
            m_stats.resize(2);

            ArrayHandle<Scalar4> h_vel(m_pdata->getVelocities(), access_location::host, access_mode::readwrite);
            ArrayHandle<Scalar4> h_vel_copybuf(m_velocity_copybuf, access_location::host, access_mode::read);

            // exchange particle data, write directly to the particle data arrays
            MPI_Isend(h_vel_copybuf.data, m_num_copy_ghosts[dir]*sizeof(Scalar4), MPI_BYTE, send_neighbor, 2, m_mpi_comm, &m_reqs[0]);
            MPI_Irecv(h_vel.data + start_idx, m_num_recv_ghosts[dir]*sizeof(Scalar4), MPI_BYTE, recv_neighbor, 2, m_mpi_comm, &m_reqs[1]);
            MPI_Waitall(2, &m_reqs.front(), &m_stats.front());

            sz += sizeof(Scalar4);
            }

        if (flags[comm_flag::orientation])
            {
            m_reqs.resize(2);
            m_stats.resize(2);

            ArrayHandle<Scalar4> h_orientation(m_pdata->getOrientationArray(), access_location::host, access_mode::readwrite);
            ArrayHandle<Scalar4> h_orientation_copybuf(m_orientation_copybuf, access_location::host, access_mode::read);

            // exchange particle data, write directly to the particle data arrays
            MPI_Isend(h_orientation_copybuf.data, m_num_copy_ghosts[dir]*sizeof(Scalar4), MPI_BYTE, send_neighbor, 3, m_mpi_comm, &m_reqs[0]);
            MPI_Irecv(h_orientation.data + start_idx, m_num_recv_ghosts[dir]*sizeof(Scalar4), MPI_BYTE, recv_neighbor, 3, m_mpi_comm, &m_reqs[1]);
            MPI_Waitall(2, &m_reqs.front(), &m_stats.front());

            sz += sizeof(Scalar4);
            }

        if (m_prof)
            m_prof->pop(0, (m_num_recv_ghosts[dir]+m_num_copy_ghosts[dir])*sz);


        // wrap particle positions (only if copying positions)
        if (flags[comm_flag::position])
            {
            ArrayHandle<Scalar4> h_pos(m_pdata->getPositions(), access_location::host, access_mode::readwrite);

            const BoxDim shifted_box = getShiftedBox();
            for (unsigned int idx = start_idx; idx < start_idx + m_num_recv_ghosts[dir]; idx++)
                {
                Scalar4& pos = h_pos.data[idx];

                // wrap particles received across a global boundary
                int3 img = make_int3(0,0,0);
                shifted_box.wrap(pos, img);
                }
            }

        } // end dir loop

        if (m_prof)
            m_prof->pop();
    }

void Communicator::updateNetForce(unsigned int timestep)
    {
    CommFlags flags = getFlags();
    if (! flags[comm_flag::net_force] && ! flags[comm_flag::reverse_net_force] && ! flags[comm_flag::net_torque] && ! flags[comm_flag::net_virial])
        return;

    // we have a current m_copy_ghosts list which contain the indices of particles
    // to send to neighboring processors
    if (m_prof)
        m_prof->push("comm_ghost_net_force");

    std::ostringstream oss;
    oss << "Communicator: update net ";
    if (flags[comm_flag::net_force])
        {
        oss << "force ";
        }
    if (flags[comm_flag::reverse_net_force])
        {
        oss << "reverse force ";
        }
    if (flags[comm_flag::net_torque])
        {
        oss << "torque ";
        }
    if (flags[comm_flag::net_virial])
        {
        oss << "virial";
        }

    m_exec_conf->msg->notice(7) << oss.str() << std::endl;

    // Set some global counters
    unsigned int num_tot_recv_ghosts = 0; // total number of ghosts received
    unsigned int num_tot_recv_ghosts_reverse = 0; // total number of ghosts received in reverse direction

    // clear data in these arrays
    if (flags[comm_flag::net_force])
        m_netforce_copybuf.clear();

    if (flags[comm_flag::reverse_net_force])
        {
        m_netforce_reverse_copybuf.clear();
        }

    if (flags[comm_flag::net_torque])
        {
        m_nettorque_copybuf.clear();
        }

    if (flags[comm_flag::net_virial])
        {
        m_netvirial_copybuf.clear();
        }

    // update data in these arrays

    for (unsigned int dir = 0; dir < 6; dir ++)
        {
        if (! isCommunicating(dir) ) continue;

        // resize send buffers as needed
        unsigned int old_size;
        if (flags[comm_flag::net_force])
<<<<<<< HEAD
            { 
=======
            {
>>>>>>> a4a24a6d
            old_size = m_netforce_copybuf.size();
            m_netforce_copybuf.resize(old_size+m_num_copy_ghosts[dir]);
            }

        if (flags[comm_flag::reverse_net_force])
            {
            old_size = m_netforce_reverse_copybuf.size();
            m_netforce_reverse_copybuf.resize(old_size + m_num_forward_ghosts_reverse[dir] + m_num_copy_local_ghosts_reverse[dir]);
            }

        if (flags[comm_flag::net_torque])
            {
            old_size = m_nettorque_copybuf.size();
            m_nettorque_copybuf.resize(old_size+m_num_copy_ghosts[dir]);
            }

        if (flags[comm_flag::net_virial])
            {
            old_size = m_netvirial_copybuf.size();
            m_netvirial_copybuf.resize(old_size+6*m_num_copy_ghosts[dir]);
            }

        // Copy data into send buffers
        if (flags[comm_flag::net_force])
            {
            ArrayHandle<Scalar4> h_netforce(m_pdata->getNetForce(), access_location::host, access_mode::read);
            ArrayHandle<Scalar4> h_netforce_copybuf(m_netforce_copybuf, access_location::host, access_mode::overwrite);
            ArrayHandle<unsigned int> h_copy_ghosts(m_copy_ghosts[dir], access_location::host, access_mode::read);
            ArrayHandle<unsigned int> h_rtag(m_pdata->getRTags(), access_location::host, access_mode::read);

            // copy net forces of ghost particles
            for (unsigned int ghost_idx = 0; ghost_idx < m_num_copy_ghosts[dir]; ghost_idx++)
                {
                unsigned int idx = h_rtag.data[h_copy_ghosts.data[ghost_idx]];

                assert(idx < m_pdata->getN() + m_pdata->getNGhosts());

                // copy net force into send buffer
                h_netforce_copybuf.data[ghost_idx] = h_netforce.data[idx];
                }
            }

        if (flags[comm_flag::reverse_net_force])
            {
            ArrayHandle<unsigned int> h_copy_ghosts_reverse(m_copy_ghosts_reverse[dir], access_location::host, access_mode::read);
            ArrayHandle<Scalar4> h_netforce_reverse_copybuf(m_netforce_reverse_copybuf, access_location::host, access_mode::overwrite);
            ArrayHandle<Scalar4> h_netforce_reverse_recvbuf(m_netforce_reverse_recvbuf, access_location::host, access_mode::read);
            ArrayHandle<unsigned int> h_forward_ghosts_reverse(m_forward_ghosts_reverse[dir], access_location::host, access_mode::overwrite);
            ArrayHandle<Scalar4> h_netforce(m_pdata->getNetForce(), access_location::host, access_mode::read);
            ArrayHandle<unsigned int> h_rtag(m_pdata->getRTags(), access_location::host, access_mode::read);

            // copy reverse net force of ghost particles
            for (unsigned int ghost_idx = 0; ghost_idx < m_num_copy_local_ghosts_reverse[dir]; ghost_idx++)
                {
                unsigned int idx = h_rtag.data[h_copy_ghosts_reverse.data[ghost_idx]];

                assert(idx < m_pdata->getN() + m_pdata->getNGhosts());

                // copy reverse net force into send buffer
                h_netforce_reverse_copybuf.data[ghost_idx] = h_netforce.data[idx];
                }

            // Scan the entire recv buf for additional particles. These are forces corresponding to ghosts forwarded to this domain
            for (unsigned int i = 0; i < m_num_forward_ghosts_reverse[dir]; ++i)
                {
                unsigned int idx = h_forward_ghosts_reverse.data[i];
                h_netforce_reverse_copybuf.data[m_num_copy_local_ghosts_reverse[dir]+i] = h_netforce_reverse_recvbuf.data[idx];
                }
            }

        if (flags[comm_flag::net_torque])
            {
            ArrayHandle<Scalar4> h_nettorque(m_pdata->getNetTorqueArray(), access_location::host, access_mode::read);
            ArrayHandle<Scalar4> h_nettorque_copybuf(m_nettorque_copybuf, access_location::host, access_mode::overwrite);
            ArrayHandle<unsigned int> h_copy_ghosts(m_copy_ghosts[dir], access_location::host, access_mode::read);
            ArrayHandle<unsigned int> h_rtag(m_pdata->getRTags(), access_location::host, access_mode::read);

            // copy net torques of ghost particles
            for (unsigned int ghost_idx = 0; ghost_idx < m_num_copy_ghosts[dir]; ghost_idx++)
                {
                unsigned int idx = h_rtag.data[h_copy_ghosts.data[ghost_idx]];

                assert(idx < m_pdata->getN() + m_pdata->getNGhosts());

                // copy net force into send buffer
                h_nettorque_copybuf.data[ghost_idx] = h_nettorque.data[idx];
                }
            }
        if (flags[comm_flag::net_virial])
            {
            ArrayHandle<Scalar> h_netvirial(m_pdata->getNetVirial(), access_location::host, access_mode::read);
            ArrayHandle<Scalar> h_netvirial_copybuf(m_netvirial_copybuf, access_location::host, access_mode::overwrite);
            ArrayHandle<unsigned int> h_copy_ghosts(m_copy_ghosts[dir], access_location::host, access_mode::read);
            ArrayHandle<unsigned int> h_rtag(m_pdata->getRTags(), access_location::host, access_mode::read);

            unsigned int pitch = m_pdata->getNetVirial().getPitch();
<<<<<<< HEAD

            // copy net torques of ghost particles
            for (unsigned int ghost_idx = 0; ghost_idx < m_num_copy_ghosts[dir]; ghost_idx++)
                {
                unsigned int idx = h_rtag.data[h_copy_ghosts.data[ghost_idx]];

=======

            // copy net torques of ghost particles
            for (unsigned int ghost_idx = 0; ghost_idx < m_num_copy_ghosts[dir]; ghost_idx++)
                {
                unsigned int idx = h_rtag.data[h_copy_ghosts.data[ghost_idx]];

>>>>>>> a4a24a6d
                assert(idx < m_pdata->getN() + m_pdata->getNGhosts());

                // copy net force into send buffer, transposing
                h_netvirial_copybuf.data[6*ghost_idx+0] = h_netvirial.data[0*pitch+idx];
                h_netvirial_copybuf.data[6*ghost_idx+1] = h_netvirial.data[1*pitch+idx];
                h_netvirial_copybuf.data[6*ghost_idx+2] = h_netvirial.data[2*pitch+idx];
                h_netvirial_copybuf.data[6*ghost_idx+3] = h_netvirial.data[3*pitch+idx];
                h_netvirial_copybuf.data[6*ghost_idx+4] = h_netvirial.data[4*pitch+idx];
                h_netvirial_copybuf.data[6*ghost_idx+5] = h_netvirial.data[5*pitch+idx];
                }
            }

        unsigned int send_neighbor = m_decomposition->getNeighborRank(dir);

        // we receive from the direction opposite to the one we send to
        unsigned int recv_neighbor;
        if (dir % 2 == 0)
            recv_neighbor = m_decomposition->getNeighborRank(dir+1);
        else
            recv_neighbor = m_decomposition->getNeighborRank(dir-1);

        unsigned int start_idx;

        if (m_prof)
            m_prof->push("MPI send/recv");

        start_idx = m_pdata->getN() + num_tot_recv_ghosts;

        num_tot_recv_ghosts += m_num_recv_ghosts[dir];

        size_t sz = 0;
        if (flags[comm_flag::net_force])
            {
            m_reqs.clear();
            m_stats.clear();

            ArrayHandle<Scalar4> h_netforce(m_pdata->getNetForce(), access_location::host, access_mode::readwrite);
            ArrayHandle<Scalar4> h_netforce_copybuf(m_netforce_copybuf, access_location::host, access_mode::read);

            // exchange particle data, write directly to the particle data arrays
            MPI_Isend(h_netforce_copybuf.data, m_num_copy_ghosts[dir]*sizeof(Scalar4), MPI_BYTE, send_neighbor, 1, m_mpi_comm, &m_reqs[0]);
            MPI_Irecv(h_netforce.data + start_idx, m_num_recv_ghosts[dir]*sizeof(Scalar4), MPI_BYTE, recv_neighbor, 1, m_mpi_comm, &m_reqs[1]);
            MPI_Waitall(2, &m_reqs.front(), &m_stats.front());

            sz += sizeof(Scalar4);
            }

        // We add new particle data for reverse ghosts after the particle data already received, so save the count and then update it with the new receive count
        unsigned int start_idx_reverse = num_tot_recv_ghosts_reverse;
        num_tot_recv_ghosts_reverse += m_num_recv_local_ghosts_reverse[dir] + m_num_recv_forward_ghosts_reverse[dir];

        // Send the net forces from ghosts traveling back and then add them to the original local particles the ghosts corresponded to
        if (flags[comm_flag::reverse_net_force])
            {
            m_netforce_reverse_recvbuf.resize(num_tot_recv_ghosts_reverse);
                {
                m_reqs.resize(2);
                m_stats.resize(2);

                // use separate recv buffer
                ArrayHandle<Scalar4> h_netforce_reverse_copybuf(m_netforce_reverse_copybuf, access_location::host, access_mode::read);
                ArrayHandle<Scalar4> h_netforce_reverse_recvbuf(m_netforce_reverse_recvbuf, access_location::host, access_mode::readwrite);

                MPI_Isend(h_netforce_reverse_copybuf.data, (m_num_copy_local_ghosts_reverse[dir] + m_num_forward_ghosts_reverse[dir])*sizeof(Scalar4), MPI_BYTE, send_neighbor, 2, m_mpi_comm, &m_reqs[0]);
                MPI_Irecv(h_netforce_reverse_recvbuf.data + start_idx_reverse, (m_num_recv_local_ghosts_reverse[dir] + m_num_recv_forward_ghosts_reverse[dir])*sizeof(Scalar4), MPI_BYTE, recv_neighbor, 2, m_mpi_comm, &m_reqs[1]);
                MPI_Waitall(2, &m_reqs.front(), &m_stats.front());

                sz += sizeof(Scalar4);
                }

            // Add forces
            ArrayHandle<Scalar4> h_netforce(m_pdata->getNetForce(), access_location::host, access_mode::readwrite);
            ArrayHandle<Scalar4> h_netforce_reverse_recvbuf(m_netforce_reverse_recvbuf, access_location::host, access_mode::read);
            ArrayHandle<unsigned int> h_tag_reverse(m_tag_reverse, access_location::host, access_mode::read);
            ArrayHandle<unsigned int> h_rtag(m_pdata->getRTags(), access_location::host, access_mode::read);

            unsigned int n_local_particles = m_pdata->getN();
            for(unsigned int i = 0; i < m_num_recv_forward_ghosts_reverse[dir] + m_num_recv_local_ghosts_reverse[dir]; i++)
                {
                unsigned int idx = h_rtag.data[h_tag_reverse.data[start_idx_reverse + i]];
                if (idx < n_local_particles)
                    {
                    Scalar4 f = h_netforce_reverse_recvbuf.data[start_idx_reverse + i];
                    Scalar4 cur_F = h_netforce.data[idx];
<<<<<<< HEAD
                    
=======

>>>>>>> a4a24a6d
                    // add net force to particle data
                    cur_F.x += f.x;
                    cur_F.y += f.y;
                    cur_F.z += f.z;
                    cur_F.w += f.w;
                    h_netforce.data[idx] = cur_F;
                    }
                }
            }

        if (flags[comm_flag::net_torque])
            {
            m_reqs.resize(2);
            m_stats.resize(2);

            ArrayHandle<Scalar4> h_nettorque(m_pdata->getNetTorqueArray(), access_location::host, access_mode::readwrite);
            ArrayHandle<Scalar4> h_nettorque_copybuf(m_nettorque_copybuf, access_location::host, access_mode::read);

            MPI_Isend(h_nettorque_copybuf.data, m_num_copy_ghosts[dir]*sizeof(Scalar4), MPI_BYTE, send_neighbor, 2, m_mpi_comm, &m_reqs[0]);
            MPI_Irecv(h_nettorque.data + start_idx, m_num_recv_ghosts[dir]*sizeof(Scalar4), MPI_BYTE, recv_neighbor, 2, m_mpi_comm, &m_reqs[1]);
            MPI_Waitall(2, &m_reqs.front(), &m_stats.front());

            sz += sizeof(Scalar4);
            }

        if (flags[comm_flag::net_virial])
            {
            m_netvirial_recvbuf.resize(6*m_num_recv_ghosts[dir]);
            m_reqs.resize(2);
            m_stats.resize(2);

            ArrayHandle<Scalar> h_netvirial_recvbuf(m_netvirial_recvbuf, access_location::host, access_mode::overwrite);
            ArrayHandle<Scalar> h_netvirial_copybuf(m_netvirial_copybuf, access_location::host, access_mode::read);

            MPI_Isend(h_netvirial_copybuf.data, 6*m_num_copy_ghosts[dir]*sizeof(Scalar), MPI_BYTE, send_neighbor, 3, m_mpi_comm, &m_reqs[0]);
            MPI_Irecv(h_netvirial_recvbuf.data, 6*m_num_recv_ghosts[dir]*sizeof(Scalar), MPI_BYTE, recv_neighbor, 3, m_mpi_comm, &m_reqs[1]);
            MPI_Waitall(2, &m_reqs.front(), &m_stats.front());

            sz += 6*sizeof(Scalar);
            }

        if (m_prof)
            m_prof->pop(0, (m_num_recv_ghosts[dir]+m_num_copy_ghosts[dir])*sz);

        if (flags[comm_flag::net_virial])
            {
            unsigned int pitch = m_pdata->getNetVirial().getPitch();

            // unpack virial
            ArrayHandle<Scalar> h_netvirial_recvbuf(m_netvirial_recvbuf, access_location::host, access_mode::read);
            ArrayHandle<Scalar> h_netvirial(m_pdata->getNetVirial(), access_location::host, access_mode::read);

            for (unsigned int i = 0; i < m_num_recv_ghosts[dir]; ++i)
                {
                h_netvirial.data[0*pitch+start_idx+i] = h_netvirial_recvbuf.data[6*i+0];
                h_netvirial.data[1*pitch+start_idx+i] = h_netvirial_recvbuf.data[6*i+1];
                h_netvirial.data[2*pitch+start_idx+i] = h_netvirial_recvbuf.data[6*i+2];
                h_netvirial.data[3*pitch+start_idx+i] = h_netvirial_recvbuf.data[6*i+3];
                h_netvirial.data[4*pitch+start_idx+i] = h_netvirial_recvbuf.data[6*i+4];
                h_netvirial.data[5*pitch+start_idx+i] = h_netvirial_recvbuf.data[6*i+5];
                }
            }
        } // end dir loop

        if (m_prof)
            m_prof->pop();
    }


void Communicator::removeGhostParticleTags()
    {
    // wipe out reverse-lookup tag -> idx for old ghost atoms
    ArrayHandle<unsigned int> h_tag(m_pdata->getTags(), access_location::host, access_mode::read);
    ArrayHandle<unsigned int> h_rtag(m_pdata->getRTags(), access_location::host, access_mode::readwrite);

    m_exec_conf->msg->notice(9) << "Communicator: removing " << m_ghosts_added << " ghost particles " << std::endl;

    for (unsigned int i = 0; i < m_ghosts_added; i++)
        {
        unsigned int idx = m_pdata->getN() + i;
        h_rtag.data[h_tag.data[idx]] = NOT_LOCAL;
        }

    m_ghosts_added = 0;
    }

const BoxDim Communicator::getShiftedBox() const
    {
    // construct the shifted global box for applying global boundary conditions
    BoxDim shifted_box = m_pdata->getGlobalBox();
    Scalar3 f= make_scalar3(0.5,0.5,0.5);

    /* As was done before, shift the global box by half the size of the domain that you received from.
     * This guarantees that any ghosts that could have been sent are wrapped back in because the smallest size a domain
     * can be is 2*getGhostLayerMaxWidth(). Because the domains and the global box have the same triclinic skew, we can
     * just use the fractional widths rather than using getNearestPlaneDistance().
     */
    uint3 grid_pos = m_decomposition->getGridPos();
    const Index3D& di = m_decomposition->getDomainIndexer();
    Scalar tol = 0.0001;
    for (unsigned int dir = 0; dir < 6; dir ++)
        {
        if (m_decomposition->isAtBoundary(dir) &&  isCommunicating(dir))
            {
            if (dir == face_east)
                {
                int neigh = (int)grid_pos.x + 1;
                if (neigh == (int)di.getW()) neigh = 0;
                Scalar shift = Scalar(0.5)*(m_decomposition->getCumulativeFraction(0, neigh+1) - m_decomposition->getCumulativeFraction(0, neigh));
                f.x += (shift + tol);
                }
            else if (dir == face_west)
                {
                int neigh = (int)grid_pos.x - 1;
                if (neigh == -1) neigh = di.getW() - 1;
                Scalar shift = Scalar(0.5)*(m_decomposition->getCumulativeFraction(0, neigh+1) - m_decomposition->getCumulativeFraction(0, neigh));
                f.x -= (shift + tol);
                }
            else if (dir == face_north)
                {
                int neigh = (int)grid_pos.y + 1;
                if (neigh == (int)di.getH()) neigh = 0;
                Scalar shift = Scalar(0.5)*(m_decomposition->getCumulativeFraction(1, neigh+1) - m_decomposition->getCumulativeFraction(1, neigh));
                f.y += (shift + tol);
                }
            else if (dir == face_south)
                {
                int neigh = (int)grid_pos.y - 1;
                if (neigh == -1) neigh = di.getH() - 1;
                Scalar shift = Scalar(0.5)*(m_decomposition->getCumulativeFraction(1, neigh+1) - m_decomposition->getCumulativeFraction(1, neigh));
                f.y -= (shift + tol);
                }
            else if (dir == face_up)
                {
                int neigh = (int)grid_pos.z + 1;
                if (neigh == (int)di.getD()) neigh = 0;
                Scalar shift = Scalar(0.5)*(m_decomposition->getCumulativeFraction(2, neigh+1) - m_decomposition->getCumulativeFraction(2, neigh));
                f.z += (shift + tol);
                }
            else if (dir == face_down)
                {
                int neigh = (int)grid_pos.z - 1;
                if (neigh == -1) neigh = di.getD() - 1;
                Scalar shift = Scalar(0.5)*(m_decomposition->getCumulativeFraction(2, neigh+1) - m_decomposition->getCumulativeFraction(2, neigh));
                f.z -= (shift + tol);
                }
            }
        }
    Scalar3 dx = shifted_box.makeCoordinates(f);
    Scalar3 lo = shifted_box.getLo();
    Scalar3 hi = shifted_box.getHi();
    lo += dx;
    hi += dx;
    shifted_box.setLoHi(lo, hi);

    // only apply global boundary conditions along the communication directions
    uchar3 periodic = make_uchar3(0,0,0);

    periodic.x = isCommunicating(face_east) ? 1 : 0;
    periodic.y = isCommunicating(face_north) ? 1 : 0;
    periodic.z = isCommunicating(face_up) ? 1 : 0;

    shifted_box.setPeriodic(periodic);

    return shifted_box;
    }

//! Export Communicator class to python
void export_Communicator(py::module& m)
    {
    py::class_<Communicator, std::shared_ptr<Communicator> >(m,"Communicator")
    .def(py::init<std::shared_ptr<SystemDefinition>, std::shared_ptr<DomainDecomposition> >());
    }
#endif // ENABLE_MPI<|MERGE_RESOLUTION|>--- conflicted
+++ resolved
@@ -1,8 +1,4 @@
-<<<<<<< HEAD
-// Copyright (c) 2009-2017 The Regents of the University of Michigan
-=======
 // Copyright (c) 2009-2018 The Regents of the University of Michigan
->>>>>>> a4a24a6d
 // This file is part of the HOOMD-blue project, released under the BSD 3-Clause License.
 
 
@@ -1083,13 +1079,8 @@
             m_netvirial_copybuf(m_exec_conf),
             m_netvirial_recvbuf(m_exec_conf),
             m_plan(m_exec_conf),
-<<<<<<< HEAD
-            m_plan_reverse(m_exec_conf), 
-            m_tag_reverse(m_exec_conf), 
-=======
             m_plan_reverse(m_exec_conf),
             m_tag_reverse(m_exec_conf),
->>>>>>> a4a24a6d
             m_netforce_reverse_copybuf(m_exec_conf),
             m_netforce_reverse_recvbuf(m_exec_conf),
             m_r_ghost_max(Scalar(0.0)),
@@ -1628,13 +1619,7 @@
 
             if (h_body.data[idx] != NO_BODY)
                 {
-<<<<<<< HEAD
-                ghost_fraction = make_scalar3(std::max(ghost_fraction.x, ghost_fractions_body[type].x),
-                                              std::max(ghost_fraction.y, ghost_fractions_body[type].y),
-                                              std::max(ghost_fraction.z, ghost_fractions_body[type].z));
-=======
                 ghost_fraction += ghost_fractions_body[type];
->>>>>>> a4a24a6d
                 }
 
             Scalar3 f = box.makeFraction(pos);
@@ -2067,10 +2052,10 @@
     m_constraint_comm.exchangeGhostGroups(m_plan, mask);
 
     m_last_flags = flags;
-    
+
     /***********************************************************************************************************************************************************
-     * For multi-body force fields we must allow particles to send information back through their ghosts. 
-     * For this purpose, we implement a system for ghosts to be sent back to their original domain with forces on them that can then be added back to the original local particle. 
+     * For multi-body force fields we must allow particles to send information back through their ghosts.
+     * For this purpose, we implement a system for ghosts to be sent back to their original domain with forces on them that can then be added back to the original local particle.
      * In exchangeGhosts, this involves the construction of reverse plans and then the sending of ghosts back to the domains in which they originated
      **********************************************************************************************************************************************************/
 
@@ -2233,7 +2218,7 @@
 
             if (m_prof)
                 m_prof->pop();
-    
+
             // append ghosts at the end of particle data array
             unsigned int start_idx_plan = n_ghosts_init + n_reverse_ghosts_recv;
             unsigned int start_idx_tag = n_reverse_ghosts_recv;
@@ -2305,243 +2290,6 @@
         } // end dir loop
     }
 
-    /***********************************************************************************************************************************************************
-     * For multi-body force fields we must allow particles to send information back through their ghosts.
-     * For this purpose, we implement a system for ghosts to be sent back to their original domain with forces on them that can then be added back to the original local particle.
-     * In exchangeGhosts, this involves the construction of reverse plans and then the sending of ghosts back to the domains in which they originated
-     **********************************************************************************************************************************************************/
-
-    // Need to check the flag that determines whether reverse net forces are set
-    if (flags[comm_flag::reverse_net_force])
-        {
-        // Set some initial constants that won't change and can be used in all scopes
-        unsigned int n_reverse_ghosts_recv = 0;
-        unsigned int n_ghosts_init = m_pdata->getNGhosts();
-        unsigned int n_local = m_pdata->getN();
-
-        // resize and reset plans
-        m_plan_reverse.resize(n_ghosts_init);
-        m_tag_reverse.resize(n_ghosts_init);
-
-            {
-            ArrayHandle<unsigned int> h_plan_reverse(m_plan_reverse, access_location::host, access_mode::readwrite);
-
-            for (unsigned int i = 0; i < n_ghosts_init; ++i)
-                {
-                // Unnecessary for tags since those will be overwritten rather than added to
-                h_plan_reverse.data[i] = 0;
-                }
-            }
-
-            // Invert the plans to construct the reverse plans
-            {
-            ArrayHandle<unsigned int> h_plan_reverse(m_plan_reverse, access_location::host, access_mode::readwrite);
-            ArrayHandle<unsigned int> h_plan(m_plan, access_location::host, access_mode::read);
-
-            // Determine the plans for each ghost
-            for (unsigned int idx = 0; idx < n_ghosts_init; idx++)
-                {
-                // Invert the plans directly rather than computing anything about ghost layers
-                unsigned int ghost_idx = n_local + idx;
-                if (h_plan.data[ghost_idx] & send_east)
-                    h_plan_reverse.data[idx] |= send_west;
-
-                if (h_plan.data[ghost_idx] & send_west)
-                    h_plan_reverse.data[idx] |= send_east;
-
-                if (h_plan.data[ghost_idx] & send_north)
-                    h_plan_reverse.data[idx] |= send_south;
-
-                if (h_plan.data[ghost_idx] & send_south)
-                    h_plan_reverse.data[idx] |= send_north;
-
-                if (h_plan.data[ghost_idx] & send_up)
-                    h_plan_reverse.data[idx] |= send_down;
-
-                if (h_plan.data[ghost_idx] & send_down)
-                    h_plan_reverse.data[idx] |= send_up;
-                }
-            }
-
-        // Loop over all directions and send ghosts back if that direction is part of their plan
-        for (unsigned int dir = 0; dir < 6; dir++)
-        {
-            if (! isCommunicating(dir) ) continue;
-
-            m_num_copy_local_ghosts_reverse[dir] = 0;
-            m_num_forward_ghosts_reverse[dir] = 0;
-
-            // resize buffers
-            unsigned int max_copy_ghosts = n_ghosts_init + n_reverse_ghosts_recv;
-            m_copy_ghosts_reverse[dir].resize(max_copy_ghosts);
-            m_plan_reverse_copybuf[dir].resize(max_copy_ghosts);
-            m_forward_ghosts_reverse[dir].resize(max_copy_ghosts);
-
-            // Determine which ghosts need to be forwarded
-                {
-                ArrayHandle<unsigned int> h_tag(m_pdata->getTags(), access_location::host, access_mode::read);
-                ArrayHandle<unsigned int> h_plan_reverse(m_plan_reverse, access_location::host, access_mode::read);
-                ArrayHandle<unsigned int> h_copy_ghosts_reverse(m_copy_ghosts_reverse[dir], access_location::host, access_mode::overwrite);
-                ArrayHandle<unsigned int> h_plan_reverse_copybuf(m_plan_reverse_copybuf[dir], access_location::host, access_mode::overwrite);
-
-                // First check the set of local ghost particles to see if any of those need to get sent back
-                for (unsigned int idx = 0; idx < m_pdata->getNGhosts(); idx++)
-                    {
-                    // only send once, namely in the direction with lowest index (by convention)
-                    if ((h_plan_reverse.data[idx] & (1 << dir)))
-                        {
-                        h_plan_reverse_copybuf.data[m_num_copy_local_ghosts_reverse[dir]] = h_plan_reverse.data[idx];
-                        h_copy_ghosts_reverse.data[m_num_copy_local_ghosts_reverse[dir]] = h_tag.data[n_local + idx];
-                        m_num_copy_local_ghosts_reverse[dir]++;
-                        }
-                    }
-
-                // Now check if any particles that were sent as reverse ghosts to this need to be sent back further
-                ArrayHandle<unsigned int> h_forward_ghosts_reverse(m_forward_ghosts_reverse[dir], access_location::host, access_mode::overwrite);
-                ArrayHandle<unsigned int> h_tag_reverse(m_tag_reverse, access_location::host, access_mode::read);
-
-                unsigned int add_idx = m_num_copy_local_ghosts_reverse[dir];
-                unsigned int num_ghosts_local = n_ghosts_init;
-                for (unsigned int idx = 0; idx < n_reverse_ghosts_recv; ++idx)
-                    {
-                    if (h_plan_reverse.data[num_ghosts_local + idx] & (1 << dir))
-                        {
-                        h_plan_reverse_copybuf.data[add_idx + m_num_forward_ghosts_reverse[dir]] = h_plan_reverse.data[num_ghosts_local + idx];
-                        h_copy_ghosts_reverse.data[add_idx + m_num_forward_ghosts_reverse[dir]] = h_tag_reverse.data[idx];
-                        h_forward_ghosts_reverse.data[m_num_forward_ghosts_reverse[dir]] = idx;
-                        m_num_forward_ghosts_reverse[dir]++;
-                        }
-                    }
-                }
-
-            unsigned int send_neighbor = m_decomposition->getNeighborRank(dir);
-
-            // we receive from the direction opposite to the one we send to
-            unsigned int recv_neighbor;
-            if (dir % 2 == 0)
-                recv_neighbor = m_decomposition->getNeighborRank(dir+1);
-            else
-                recv_neighbor = m_decomposition->getNeighborRank(dir-1);
-
-            if (m_prof)
-                m_prof->push("MPI send/recv");
-
-            // communicate size of the message that will contain the particle data
-            m_reqs.clear();
-            m_stats.clear();
-            MPI_Request req;
-
-            // Communicate the number of ghosts to forward. We keep separate counts of the local ghosts we are forwarding for the first time and the ghosts that were forwarded to this domain that are being forwarded further
-            MPI_Isend(&m_num_forward_ghosts_reverse[dir],
-                    sizeof(unsigned int),
-                    MPI_BYTE,
-                    send_neighbor,
-                    0,
-                    m_mpi_comm,
-                    &req);
-            m_reqs.push_back(req);
-            MPI_Irecv(&m_num_recv_forward_ghosts_reverse[dir],
-                    sizeof(unsigned int),
-                    MPI_BYTE,
-                    recv_neighbor,
-                    0,
-                    m_mpi_comm,
-                    &req);
-            m_reqs.push_back(req);
-            MPI_Isend(&m_num_copy_local_ghosts_reverse[dir],
-                    sizeof(unsigned int),
-                    MPI_BYTE,
-                    send_neighbor,
-                    1,
-                    m_mpi_comm,
-                    &req);
-            m_reqs.push_back(req);
-            MPI_Irecv(&m_num_recv_local_ghosts_reverse[dir],
-                    sizeof(unsigned int),
-                    MPI_BYTE,
-                    recv_neighbor,
-                    1,
-                    m_mpi_comm,
-                    &req);
-            m_reqs.push_back(req);
-
-            m_stats.resize(m_reqs.size());
-            MPI_Waitall(m_reqs.size(), &m_reqs.front(), &m_stats.front());
-
-            if (m_prof)
-                m_prof->pop();
-
-            // append ghosts at the end of particle data array
-            unsigned int start_idx_plan = n_ghosts_init + n_reverse_ghosts_recv;
-            unsigned int start_idx_tag = n_reverse_ghosts_recv;
-
-            // resize arrays
-            unsigned int n_new_ghosts_send = m_num_copy_local_ghosts_reverse[dir]+m_num_forward_ghosts_reverse[dir];
-            unsigned int n_new_ghosts_recv = m_num_recv_local_ghosts_reverse[dir]+m_num_recv_forward_ghosts_reverse[dir];
-            n_reverse_ghosts_recv += n_new_ghosts_recv;
-            m_plan_reverse.resize(n_ghosts_init + n_reverse_ghosts_recv);
-            m_tag_reverse.resize(n_reverse_ghosts_recv);
-
-            // exchange particle data, write directly to the particle data arrays
-            if (m_prof)
-                m_prof->push("MPI send/recv");
-
-            // Now forward the ghosts
-            {
-                ArrayHandle<unsigned int> h_plan_reverse_copybuf(m_plan_reverse_copybuf[dir], access_location::host, access_mode::read);
-                ArrayHandle<unsigned int> h_plan_reverse(m_plan_reverse, access_location::host, access_mode::read);
-
-                ArrayHandle<unsigned int> h_copy_ghosts_reverse(m_copy_ghosts_reverse[dir], access_location::host, access_mode::read);
-                ArrayHandle<unsigned int> h_tag_reverse(m_tag_reverse, access_location::host, access_mode::readwrite);
-
-                // Clear out the mpi variables for new statuses and requests
-                m_reqs.clear();
-                m_stats.clear();
-
-                MPI_Isend(h_plan_reverse_copybuf.data,
-                        (n_new_ghosts_send )*sizeof(unsigned int),
-                        MPI_BYTE,
-                        send_neighbor,
-                        2,
-                        m_mpi_comm,
-                        &req);
-                m_reqs.push_back(req);
-                MPI_Irecv(h_plan_reverse.data + start_idx_plan,
-                        (n_new_ghosts_recv)*sizeof(unsigned int),
-                        MPI_BYTE,
-                        recv_neighbor,
-                        2,
-                        m_mpi_comm,
-                        &req);
-                m_reqs.push_back(req);
-
-                MPI_Isend(h_copy_ghosts_reverse.data,
-                        (n_new_ghosts_send)*sizeof(unsigned int),
-                        MPI_BYTE,
-                        send_neighbor,
-                        3,
-                        m_mpi_comm,
-                        &req);
-                m_reqs.push_back(req);
-                MPI_Irecv(h_tag_reverse.data + start_idx_tag,
-                        (n_new_ghosts_recv)*sizeof(unsigned int),
-                        MPI_BYTE,
-                        recv_neighbor,
-                        3,
-                        m_mpi_comm,
-                        &req);
-                m_reqs.push_back(req);
-
-                m_stats.resize(m_reqs.size());
-                MPI_Waitall(m_reqs.size(), &m_reqs.front(), &m_stats.front());
-            }
-
-            if (m_prof)
-                m_prof->pop();
-
-        } // end dir loop
-    }
-
     if (m_prof)
         m_prof->pop();
     }
@@ -2784,11 +2532,7 @@
         // resize send buffers as needed
         unsigned int old_size;
         if (flags[comm_flag::net_force])
-<<<<<<< HEAD
-            { 
-=======
-            {
->>>>>>> a4a24a6d
+            {
             old_size = m_netforce_copybuf.size();
             m_netforce_copybuf.resize(old_size+m_num_copy_ghosts[dir]);
             }
@@ -2885,21 +2629,12 @@
             ArrayHandle<unsigned int> h_rtag(m_pdata->getRTags(), access_location::host, access_mode::read);
 
             unsigned int pitch = m_pdata->getNetVirial().getPitch();
-<<<<<<< HEAD
 
             // copy net torques of ghost particles
             for (unsigned int ghost_idx = 0; ghost_idx < m_num_copy_ghosts[dir]; ghost_idx++)
                 {
                 unsigned int idx = h_rtag.data[h_copy_ghosts.data[ghost_idx]];
 
-=======
-
-            // copy net torques of ghost particles
-            for (unsigned int ghost_idx = 0; ghost_idx < m_num_copy_ghosts[dir]; ghost_idx++)
-                {
-                unsigned int idx = h_rtag.data[h_copy_ghosts.data[ghost_idx]];
-
->>>>>>> a4a24a6d
                 assert(idx < m_pdata->getN() + m_pdata->getNGhosts());
 
                 // copy net force into send buffer, transposing
@@ -2984,11 +2719,7 @@
                     {
                     Scalar4 f = h_netforce_reverse_recvbuf.data[start_idx_reverse + i];
                     Scalar4 cur_F = h_netforce.data[idx];
-<<<<<<< HEAD
-                    
-=======
-
->>>>>>> a4a24a6d
+
                     // add net force to particle data
                     cur_F.x += f.x;
                     cur_F.y += f.y;
