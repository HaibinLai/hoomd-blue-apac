# Copyright (c) 2009-2021 The Regents of the University of Michigan
# This file is part of the HOOMD-blue project, released under the BSD 3-Clause
# License.

"""Implement Snapshot."""

import hoomd
from hoomd import _hoomd
import warnings


class _ConfigurationData:

    def __init__(self, cpp_obj):
        self._cpp_obj = cpp_obj

    @property
    def dimensions(self):
        return self._cpp_obj._dimensions

    @property
    def box(self):
        b = self._cpp_obj._global_box
        L = b.getL()
        return (L.x, L.y, L.z, b.getTiltFactorXY(), b.getTiltFactorXZ(),
                b.getTiltFactorYZ())

    @box.setter
    def box(self, box):
        try:
            new_box = hoomd.Box.from_box(box)
        except Exception:
            raise ValueError(
                f"{box} is not convertible to a hoomd.Box object using "
                "hoomd.Box.from_box.")
        self._cpp_obj._dimensions = new_box.dimensions
        self._cpp_obj._global_box = new_box._cpp_obj


class Snapshot:
    """Standalone copy of the simulation `State`.

    Args:
        communicator (Communicator): MPI communicator to be used with the
          simulation.

    Attributes:
        communicator (Communicator): MPI communicator.

    Note:
        `Snapshot` is duck-type compatible with `gsd.hoomd.Snapshot` except
        that arrays in `Snapshot` are not assignable. You can edit their
        contents: e.g. ``snapshot.particles.typeid[:] == 0``.

    Warning:
        Data is only present on the root rank:

        .. code::

            if snapshot.communicator.rank == 0:
                pos = snapshot.particles.position[0]

    .. seealso:
        `Simulation.create_state_from_snapshot`

        `State.snapshot`

    .. todo::

        Concepts such as tags, typeid's, and other non-inituitive arrays need to
        be elaborated upon.
    """

    def __init__(self, communicator=None):
        if communicator is None:
            self.communicator = hoomd.communicator.Communicator()
        else:
            self.communicator = communicator

        self._cpp_obj = _hoomd.SnapshotSystemData_double()

    @property
    def exists(self):
        """bool: True when the MPI rank is 0.

        .. deprecated:: 3.0.0-beta.7
            Use ``snapshot.communicator.rank == 0`` instead.
        """
        warnings.warn("Deprecated, use snapshot.communicator.rank == 0",
                      DeprecationWarning)
        return self.communicator.rank == 0

    @property
    def configuration(self):
        """Snapshot box configuration.

        Attributes:
            dimensions (int): Number of dimensions
            box (tuple[float, float, float, float, float, float]): Simulation
              box parameters ``[Lx, Ly, Lz, xy, xz, yz]``.

        Note:
            ``box`` accepts any values that `Box.from_box` allows when setting.
        """
        return _ConfigurationData(self._cpp_obj)

    @property
    def particles(self):
        """Particles.

        Attributes:
            particles.N (int): Number of particles in the snapshot.

            particles.types (list[str]):
                Names of the particle types.

            particles.position ((*N*, 3) `numpy.ndarray` of ``numpy.float32``):
                Particle position :math:`[\\mathrm{length}]`.

            particles.orientation ((*N*, 4) `numpy.ndarray` of \
                ``numpy.float32``):
                Particle orientation.

            particles.typeid ((*N*, ) `numpy.ndarray` of ``numpy.uint32``):
                Particle type id.

            particles.mass ((*N*, ) `numpy.ndarray` of ``numpy.float32``):
                Particle mass :math:`[\\mathrm{mass}]`.

            particles.charge ((*N*, ) `numpy.ndarray` of ``numpy.float32``):
                Particle charge :math:`[\\mathrm{charge}]`.

            particles.diameter ((*N*, ) `numpy.ndarray` of ``numpy.float32``):
                Particle diameter :math:`[\\mathrm{length}]`.

            particles.body ((*N*, ) `numpy.ndarray` of ``numpy.int32``):
                Particle body.

            particles.moment_inertia ((*N*, 3) `numpy.ndarray` of \
                ``numpy.float32``):
                Particle moment of inertia :math:`[\\mathrm{mass} \\cdot
                \\mathrm{length}^2]`.

            particles.velocity ((*N*, 3) `numpy.ndarray` of ``numpy.float32``):
                Particle velocity :math:`[\\mathrm{velocity}]`.

            particles.angmom ((*N*, 4) `numpy.ndarray` of ``numpy.float32``):
                Particle angular momentum :math:`[\\mathrm{mass} \\cdot
                \\mathrm{velocity} \\cdot \\mathrm{length}]`.

            particles.image ((*N*, 3) `numpy.ndarray` of ``numpy.int32``):
                Particle image.

        Note:
            Set ``N`` to change the size of the arrays.
        """
        if self.communicator.rank == 0:
            return self._cpp_obj.particles
        else:
            raise RuntimeError('Snapshot data is only present on rank 0')

    @property
    def bonds(self):
        """Bonds.

        Attributes:
            bonds.N (int): Number of bonds.

            bonds.types (list[str]): Names of the bond types

            bonds.typeid ((*N*,) `numpy.ndarray` of ``numpy.uint32``):
                Bond type id.

            bonds.group ((*N*, 2) `numpy.ndarray` of ``numpy.uint32``):
                Tags of the particles in the bond.

        Note:
            Set ``N`` to change the size of the arrays.
        """
        if self.communicator.rank == 0:
            return self._cpp_obj.bonds
        else:
            raise RuntimeError('Snapshot data is only present on rank 0')

    @property
    def angles(self):
        """Angles.

        Attributes:
            angles.N (int): Number of angles.

            angles.types (list[str]): Names of the angle types

            angles.typeid ((*N*,) `numpy.ndarray` of ``numpy.uint32``):
                Angle type id.

            angles.group ((*N*, 3) `numpy.ndarray` of ``numpy.uint32``):
                Tags of the particles in the angle.

        Note:
            Set ``N`` to change the size of the arrays.
        """
        if self.communicator.rank == 0:
            return self._cpp_obj.angles
        else:
            raise RuntimeError('Snapshot data is only present on rank 0')

    @property
    def dihedrals(self):
        """Dihedrals.

        Attributes:
            dihedrals.N (int): Number of dihedrals.

            dihedrals.types (list[str]): Names of the dihedral types

            dihedrals.typeid ((*N*,) `numpy.ndarray` of ``numpy.uint32``):
                Dihedral type id.

            dihedrals.group ((*N*, 4) `numpy.ndarray` of ``numpy.uint32``):
                Tags of the particles in the dihedral.

        Note:
            Set ``N`` to change the size of the arrays.
        """
        if self.communicator.rank == 0:
            return self._cpp_obj.dihedrals
        else:
            raise RuntimeError('Snapshot data is only present on rank 0')

    @property
    def impropers(self):
        """Impropers.

        Attributes:
            impropers.N (int): Number of impropers.

            impropers.types (list[str]): Names of the improper types

            impropers.typeid ((*N*,) `numpy.ndarray` of ``numpy.uint32``):
                Improper type id.

            impropers.group ((*N*, 4) `numpy.ndarray` of ``numpy.uint32``):
                Tags of the particles in the improper.

        Note:
            Set ``N`` to change the size of the arrays.
        """
        if self.communicator.rank == 0:
            return self._cpp_obj.impropers
        else:
            raise RuntimeError('Snapshot data is only present on rank 0')

    @property
    def pairs(self):
        """Special pairs.

        Attributes:
            pairs.N (int): Number of special pairs.

            pairs.types (list[str]): Names of the special pair types

            pairs.typeid ((*N*,) `numpy.ndarray` of ``numpy.uint32``):
                Special pair type id.

            pairs.group ((*N*, 2) `numpy.ndarray` of ``numpy.uint32``):
                Tags of the particles in the special pair.

        Note:
            Set ``N`` to change the size of the arrays.
        """
        if self.communicator.rank == 0:
            return self._cpp_obj.pairs
        else:
            raise RuntimeError('Snapshot data is only present on rank 0')

    @property
    def constraints(self):
        """Constraints.

        Attributes:
            constraints.N (int): Number of constraints.

            constraints.value ((*N*, ) `numpy.ndarray` of ``numpy.float32``):
                Constraint length.

            constraints.group ((*N*, *2*) `numpy.ndarray` of ``numpy.uint32``):
                Tags of the particles in the constraint.

        Note:
            Set ``N`` to change the size of the arrays.
        """
        if self.communicator.rank == 0:
            return self._cpp_obj.constraints
        else:
            raise RuntimeError('Snapshot data is only present on rank 0')

    @classmethod
    def _from_cpp_snapshot(cls, snapshot, communicator):
        sp = cls()
        sp.communicator = communicator
        sp._cpp_obj = snapshot
        return sp

    def replicate(self, nx, ny, nz):
        """Replicate the snapshot.

        Args:
            nx (int): Number of times to replicate in the x direction.
            ny (int): Number of times to replicate in the y direction.
            nz (int): Number of times to replicate in the z direction.
        """
        self._cpp_obj.replicate(nx, ny, nz)

    def _broadcast_box(self):
        self._cpp_obj._broadcast_box(self.communicator.cpp_mpi_conf)

    @classmethod
    def from_gsd_snapshot(cls, gsd_snap, communicator):
        """Constructs a `hoomd.Snapshot` from a `gsd.hoomd.Snapshot` object.

        Args:
            gsd_snap (`gsd.hoomd.Snapshot`): The gsd snapshot to convert to a
                `hoomd.Snapshot`.
            communicator (hoomd.communicator.Communicator): The MPI communicator
                to use for the snapshot. This prevents the snapshot from being
                stored on every rank.

        Note:
            `from_gsd_snapshot` only accesses the `gsd_snap` argument on rank 0.
            In MPI simulations, avoid duplicating memory and file reads by
            reading GSD files only on rank 0 and passing `gsd_snap=None` on
            other ranks.
        """
        snap = cls(communicator=communicator)

        def set_properties(snap_section, gsd_snap_section, properties,
                           array_properties):
            for prop in properties:
                gsd_prop = getattr(gsd_snap_section, prop, None)
                if gsd_prop is not None:
                    setattr(snap_section, prop, gsd_prop)
            for prop in array_properties:
                gsd_prop = getattr(gsd_snap_section, prop, None)
                if gsd_prop is not None:
                    getattr(snap_section, prop)[:] = gsd_prop

        if communicator.rank == 0:

            gsd_snap.validate()

            set_properties(snap.particles, gsd_snap.particles, ('N', 'types'),
                           ('angmom', 'body', 'charge', 'diameter', 'image',
                            'mass', 'moment_inertia', 'orientation', 'position',
                            'typeid', 'velocity'))

            for section in ('angles', 'bonds', 'dihedrals', 'impropers',
                            'pairs'):
                set_properties(getattr(snap,
                                       section), getattr(gsd_snap, section),
                               ('N', 'types'), ('group', 'typeid'))

            set_properties(snap.constraints, gsd_snap.constraints, ('N',),
                           ('group', 'value'))

            # Set box attribute
            if gsd_snap.configuration.box is not None:
                box = list(gsd_snap.configuration.box)
                if gsd_snap.configuration.dimensions == 2:
<<<<<<< HEAD
                    assert(snap.configuration.box[2] == 0)
=======
                    box[2] = 0
                snap.configuration.box = box

        snap._broadcast_box()
>>>>>>> 53fbf05f

        return snap<|MERGE_RESOLUTION|>--- conflicted
+++ resolved
@@ -367,13 +367,9 @@
             if gsd_snap.configuration.box is not None:
                 box = list(gsd_snap.configuration.box)
                 if gsd_snap.configuration.dimensions == 2:
-<<<<<<< HEAD
-                    assert(snap.configuration.box[2] == 0)
-=======
                     box[2] = 0
                 snap.configuration.box = box
 
         snap._broadcast_box()
->>>>>>> 53fbf05f
 
         return snap