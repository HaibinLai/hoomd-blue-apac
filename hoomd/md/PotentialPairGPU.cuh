--- conflicted
+++ resolved
@@ -8,15 +8,13 @@
 #include "hoomd/TextureTools.h"
 #include "hoomd/ParticleData.cuh"
 #include "hoomd/Index1D.h"
-<<<<<<< HEAD
 
 #include "hoomd/GPUPartition.cuh"
 
-=======
 #ifdef NVCC
 #include "hoomd/WarpTools.cuh"
 #endif // NVCC
->>>>>>> 3e65d7b2
+
 #include <assert.h>
 #include <type_traits>
 
@@ -179,13 +177,8 @@
                                                const typename evaluator::param_type *d_params,
                                                const Scalar *d_rcutsq,
                                                const Scalar *d_ronsq,
-<<<<<<< HEAD
                                                const unsigned int ntypes,
-                                               const unsigned int tpp,
                                                const unsigned int offset)
-=======
-                                               const unsigned int ntypes)
->>>>>>> 3e65d7b2
     {
     Index2D typpair_idx(ntypes);
     const unsigned int num_typ_parameters = typpair_idx.getNumElements();
@@ -480,31 +473,27 @@
  * Partial function template specialization is not allowed in C++, so instead we have to wrap this with a struct that
  * we are allowed to partially specialize.
  */
-<<<<<<< HEAD
-template< class evaluator, unsigned int shift_mode, unsigned int compute_virial, unsigned int use_gmem_nlist>
-inline void launch_compute_pair_force_kernel(const pair_args_t& pair_args,
-                                             std::pair<unsigned int, unsigned int> range,
-                                             const typename evaluator::param_type *d_params)
-    {
-    unsigned int N = range.second - range.first;
-
-    unsigned int block_size = pair_args.block_size;
-    unsigned int tpp = pair_args.threads_per_particle;
-=======
 template<class evaluator, unsigned int shift_mode, unsigned int compute_virial, unsigned int use_gmem_nlist, int tpp>
 struct PairForceComputeKernel
     {
     //! Launcher for the pair force kernel
     /*!
      * \param pair_args Other arugments to pass onto the kernel
+     * \param range Range of particle indices this GPU operates on
      * \param d_params Parameters for the potential, stored per type pair
      */
-    static void launch(const pair_args_t& pair_args, const typename evaluator::param_type *d_params)
-        {
+
+    static void launch(const pair_args_t& pair_args,
+        std::pair<unsigned int, unsigned int> range,
+        const typename evaluator::param_type *d_params)
+        {
+        unsigned int N = range.second - range.first;
+        unsigned int offset = range.first;
+
+
         if (tpp == pair_args.threads_per_particle)
             {
             unsigned int block_size = pair_args.block_size;
->>>>>>> 3e65d7b2
 
             Index2D typpair_idx(pair_args.ntypes);
             unsigned int shared_bytes = (2*sizeof(Scalar) + sizeof(typename evaluator::param_type))
@@ -516,30 +505,21 @@
 
             if (pair_args.compute_capability < 35) gpu_pair_force_bind_textures(pair_args);
 
-<<<<<<< HEAD
-    block_size = block_size < max_block_size ? block_size : max_block_size;
-    dim3 grid(N / (block_size/tpp) + 1, 1, 1);
-    if (pair_args.compute_capability < 30 && grid.x > 65535)
-        {
-        grid.y = grid.x/65535 + 1;
-        grid.x = 65535;
-=======
             block_size = block_size < max_block_size ? block_size : max_block_size;
-            dim3 grid(pair_args.N / (block_size/tpp) + 1, 1, 1);
+            dim3 grid(N / (block_size/tpp) + 1, 1, 1);
 
             gpu_compute_pair_forces_shared_kernel<evaluator, shift_mode, compute_virial, use_gmem_nlist, tpp>
               <<<grid, block_size, shared_bytes>>>(pair_args.d_force, pair_args.d_virial,
-              pair_args.virial_pitch, pair_args.N, pair_args.d_pos, pair_args.d_diameter,
+              pair_args.virial_pitch, N, pair_args.d_pos, pair_args.d_diameter,
               pair_args.d_charge, pair_args.box, pair_args.d_n_neigh, pair_args.d_nlist,
-              pair_args.d_head_list, d_params, pair_args.d_rcutsq, pair_args.d_ronsq, pair_args.ntypes);
+              pair_args.d_head_list, d_params, pair_args.d_rcutsq, pair_args.d_ronsq, pair_args.ntypes, offset);
 
             if (pair_args.compute_capability < 35) gpu_pair_force_unbind_textures(pair_args);
             }
         else
             {
-            PairForceComputeKernel<evaluator, shift_mode, compute_virial, use_gmem_nlist, tpp/2>::launch(pair_args, d_params);
-            }
->>>>>>> 3e65d7b2
+            PairForceComputeKernel<evaluator, shift_mode, compute_virial, use_gmem_nlist, tpp/2>::launch(pair_args, range, d_params);
+            }
         }
     };
 
@@ -547,26 +527,11 @@
 template<class evaluator, unsigned int shift_mode, unsigned int compute_virial, unsigned int use_gmem_nlist>
 struct PairForceComputeKernel<evaluator, shift_mode, compute_virial, use_gmem_nlist, 0>
     {
-    static void launch(const pair_args_t& pair_args, const typename evaluator::param_type *d_params)
+    static void launch(const pair_args_t& pair_args, std::pair<unsined int, unsigned int> range, const typename evaluator::param_type *d_params)
         {
         // do nothing
         }
-<<<<<<< HEAD
-
-    unsigned int offset = range.first;
-
-    gpu_compute_pair_forces_shared_kernel<evaluator, shift_mode, compute_virial, use_gmem_nlist>
-      <<<grid, block_size, shared_bytes>>>(pair_args.d_force, pair_args.d_virial,
-      pair_args.virial_pitch, N, pair_args.d_pos, pair_args.d_diameter,
-      pair_args.d_charge, pair_args.box, pair_args.d_n_neigh, pair_args.d_nlist,
-      pair_args.d_head_list, d_params, pair_args.d_rcutsq, pair_args.d_ronsq, pair_args.ntypes,
-      tpp, offset);
-
-    if (pair_args.compute_capability < 35) gpu_pair_force_unbind_textures(pair_args);
-    }
-=======
     };
->>>>>>> 3e65d7b2
 
 //! Kernel driver that computes lj forces on the GPU for LJForceComputeGPU
 /*! \param pair_args Other arugments to pass onto the kernel
@@ -595,78 +560,36 @@
                 {
                 switch (pair_args.shift_mode)
                     {
-<<<<<<< HEAD
-                    case 0:
-                        {
-                        launch_compute_pair_force_kernel<evaluator, 0, 1, 1>(pair_args, range, d_params);
-                        break;
-                        }
-                    case 1:
-                        {
-                        launch_compute_pair_force_kernel<evaluator, 1, 1, 1>(pair_args, range, d_params);
-                        break;
-                        }
-                    case 2:
-                        {
-                        launch_compute_pair_force_kernel<evaluator, 2, 1, 1>(pair_args, range, d_params);
-                        break;
-                        }
-                    default:
-                        break;
-=======
-                    PairForceComputeKernel<evaluator, 0, 1, 1, gpu_pair_force_max_tpp>::launch(pair_args, d_params);
+                    PairForceComputeKernel<evaluator, 0, 1, 1, gpu_pair_force_max_tpp>::launch(pair_args, range, d_params);
                     break;
                     }
                 case 1:
                     {
-                    PairForceComputeKernel<evaluator, 1, 1, 1, gpu_pair_force_max_tpp>::launch(pair_args, d_params);
+                    PairForceComputeKernel<evaluator, 1, 1, 1, gpu_pair_force_max_tpp>::launch(pair_args, range, d_params);
                     break;
                     }
                 case 2:
                     {
-                    PairForceComputeKernel<evaluator, 2, 1, 1, gpu_pair_force_max_tpp>::launch(pair_args, d_params);
-                    break;
->>>>>>> 3e65d7b2
+                    PairForceComputeKernel<evaluator, 2, 1, 1, gpu_pair_force_max_tpp>::launch(pair_args, range, d_params);
+                    break;
                     }
                 }
             else
                 {
-<<<<<<< HEAD
-                switch (pair_args.shift_mode)
-                    {
-                    case 0:
-                        {
-                        launch_compute_pair_force_kernel<evaluator, 0, 0, 1>(pair_args, range, d_params);
-                        break;
-                        }
-                    case 1:
-                        {
-                        launch_compute_pair_force_kernel<evaluator, 1, 0, 1>(pair_args, range, d_params);
-                        break;
-                        }
-                    case 2:
-                        {
-                        launch_compute_pair_force_kernel<evaluator, 2, 0, 1>(pair_args, range, d_params);
-                        break;
-                        }
-                    default:
-                        break;
-=======
                 case 0:
                     {
-                    PairForceComputeKernel<evaluator, 0, 0, 1, gpu_pair_force_max_tpp>::launch(pair_args, d_params);
+                    PairForceComputeKernel<evaluator, 0, 0, 1, gpu_pair_force_max_tpp>::launch(pair_args, range, d_params);
                     break;
                     }
                 case 1:
                     {
-                    PairForceComputeKernel<evaluator, 1, 0, 1, gpu_pair_force_max_tpp>::launch(pair_args, d_params);
+                    PairForceComputeKernel<evaluator, 1, 0, 1, gpu_pair_force_max_tpp>::launch(pair_args, range, d_params);
                     break;
                     }
                 case 2:
                     {
-                    PairForceComputeKernel<evaluator, 2, 0, 1, gpu_pair_force_max_tpp>::launch(pair_args, d_params);
-                    break;
->>>>>>> 3e65d7b2
+                    PairForceComputeKernel<evaluator, 2, 0, 1, gpu_pair_force_max_tpp>::launch(pair_args, range, d_params);
+                    break;
                     }
                 }
             }
@@ -674,82 +597,38 @@
             {
             if (pair_args.compute_virial)
                 {
-<<<<<<< HEAD
-                switch (pair_args.shift_mode)
-                    {
-                    case 0:
-                        {
-                        launch_compute_pair_force_kernel<evaluator, 0, 1, 0>(pair_args, range, d_params);
-                        break;
-                        }
-                    case 1:
-                        {
-                        launch_compute_pair_force_kernel<evaluator, 1, 1, 0>(pair_args, range, d_params);
-                        break;
-                        }
-                    case 2:
-                        {
-                        launch_compute_pair_force_kernel<evaluator, 2, 1, 0>(pair_args, range, d_params);
-                        break;
-                        }
-                    default:
-                        break;
-=======
                 case 0:
                     {
-                    PairForceComputeKernel<evaluator, 0, 1, 0, gpu_pair_force_max_tpp>::launch(pair_args, d_params);
+                    PairForceComputeKernel<evaluator, 0, 1, 0, gpu_pair_force_max_tpp>::launch(pair_args, range, d_params);
                     break;
                     }
                 case 1:
                     {
-                    PairForceComputeKernel<evaluator, 1, 1, 0, gpu_pair_force_max_tpp>::launch(pair_args, d_params);
+                    PairForceComputeKernel<evaluator, 1, 1, 0, gpu_pair_force_max_tpp>::launch(pair_args, range, d_params);
                     break;
                     }
                 case 2:
                     {
-                    PairForceComputeKernel<evaluator, 2, 1, 0, gpu_pair_force_max_tpp>::launch(pair_args, d_params);
-                    break;
->>>>>>> 3e65d7b2
+                    PairForceComputeKernel<evaluator, 2, 1, 0, gpu_pair_force_max_tpp>::launch(pair_args, range, d_params);
+                    break;
                     }
                 }
             else
                 {
-<<<<<<< HEAD
-                switch (pair_args.shift_mode)
-                    {
-                    case 0:
-                        {
-                        launch_compute_pair_force_kernel<evaluator, 0, 0, 0>(pair_args, range, d_params);
-                        break;
-                        }
-                    case 1:
-                        {
-                        launch_compute_pair_force_kernel<evaluator, 1, 0, 0>(pair_args, range, d_params);
-                        break;
-                        }
-                    case 2:
-                        {
-                        launch_compute_pair_force_kernel<evaluator, 2, 0, 0>(pair_args, range, d_params);
-                        break;
-                        }
-                    default:
-                        break;
-=======
                 case 0:
                     {
-                    PairForceComputeKernel<evaluator, 0, 0, 0, gpu_pair_force_max_tpp>::launch(pair_args, d_params);
+                    PairForceComputeKernel<evaluator, 0, 0, 0, gpu_pair_force_max_tpp>::launch(pair_args, range, d_params);
                     break;
                     }
                 case 1:
                     {
-                    PairForceComputeKernel<evaluator, 1, 0, 0, gpu_pair_force_max_tpp>::launch(pair_args, d_params);
+                    PairForceComputeKernel<evaluator, 1, 0, 0, gpu_pair_force_max_tpp>::launch(pair_args, range, d_params);
                     break;
                     }
                 case 2:
                     {
-                    PairForceComputeKernel<evaluator, 2, 0, 0, gpu_pair_force_max_tpp>::launch(pair_args, d_params);
-                    break;
->>>>>>> 3e65d7b2
+                    PairForceComputeKernel<evaluator, 2, 0, 0, gpu_pair_force_max_tpp>::launch(pair_args, range, d_params);
+                    break;
                     }
                 }
             }
