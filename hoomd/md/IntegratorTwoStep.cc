--- conflicted
+++ resolved
@@ -101,21 +101,12 @@
         m_prof->push("Integrate");
 
     // perform the first step of the integration on all groups
-<<<<<<< HEAD
-    for (auto method = m_methods.begin(); method != m_methods.end(); ++method)
-        {
-        // deltaT should probably be passed as an argument, but that would require modifying many
-        // files. Work around this by calling setDeltaT every timestep.
-        (*method)->setDeltaT(m_deltaT);
-        (*method)->integrateStepOne(timestep);
-=======
     for (auto& method : m_methods)
         {
         // deltaT should probably be passed as an argument, but that would require modifying many
         // files. Work around this by calling setDeltaT every timestep.
         method->setDeltaT(m_deltaT);
         method->integrateStepOne(timestep);
->>>>>>> 3c20f37c
         }
 
     if (m_prof)
@@ -155,13 +146,8 @@
         m_prof->push("Integrate");
 
     // perform the second step of the integration on all groups
-<<<<<<< HEAD
-    for (auto method = m_methods.begin(); method != m_methods.end(); ++method)
-        (*method)->integrateStepTwo(timestep);
-=======
     for (auto& method : m_methods)
         method->integrateStepTwo(timestep);
->>>>>>> 3c20f37c
 
     /* NOTE: For composite particles, it is assumed that positions and orientations are not updated
        in the second step.
@@ -302,15 +288,9 @@
 
     // loop through all methods and add up the number of DOF They apply to the group
     Scalar total = 0;
-<<<<<<< HEAD
-    for (auto method = m_methods.begin(); method != m_methods.end(); ++method)
-        {
-        total += (*method)->getTranslationalDOF(group);
-=======
     for (auto& method : m_methods)
         {
         total += method->getTranslationalDOF(group);
->>>>>>> 3c20f37c
         }
 
     return total - periodic_dof_removed - getNDOFRemoved(group);
@@ -347,11 +327,7 @@
         for (auto& method : m_methods)
             {
             // dd them all together
-<<<<<<< HEAD
-            res += (*method)->getRotationalDOF(group);
-=======
             res += method->getRotationalDOF(group);
->>>>>>> 3c20f37c
             }
         }
 
