--- conflicted
+++ resolved
@@ -310,11 +310,7 @@
 
     def _attach(self):
         # initialize the reflected c++ class
-<<<<<<< HEAD
-        if not self._simulation.device.cpp_exec_conf.isCUDAEnabled():
-=======
-        if isinstance(simulation.device, hoomd.device.CPU):
->>>>>>> 3aad3f03
+        if isinstance(self._simulation.device, hoomd.device.CPU):
             my_class = _md.ActiveForceCompute
         else:
             my_class = _md.ActiveForceComputeGPU
