--- conflicted
+++ resolved
@@ -6,12 +6,7 @@
 
 #include <iostream>
 
-<<<<<<< HEAD
-#include <boost/bind.hpp>
-#include <boost/function.hpp>
-=======
 #include <functional>
->>>>>>> 4a2611ce
 #include <memory>
 
 #include "hoomd/ConstForceCompute.h"
@@ -33,10 +28,7 @@
 #include <math.h>
 
 using namespace std;
-<<<<<<< HEAD
-=======
 using namespace std::placeholders;
->>>>>>> 4a2611ce
 
 
 /*! \file nve_updater_test.cc
@@ -48,11 +40,7 @@
 HOOMD_UP_MAIN();
 
 //! Typedef'd NVEUpdator class factory
-<<<<<<< HEAD
-typedef boost::function<std::shared_ptr<TwoStepNVE> (std::shared_ptr<SystemDefinition> sysdef,
-=======
 typedef std::function<std::shared_ptr<TwoStepNVE> (std::shared_ptr<SystemDefinition> sysdef,
->>>>>>> 4a2611ce
                                                        std::shared_ptr<ParticleGroup> group)> twostepnve_creator;
 
 //! Integrate 1 particle through time and compare to an analytical solution
