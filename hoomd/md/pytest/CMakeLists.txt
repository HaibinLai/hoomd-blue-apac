--- conflicted
+++ resolved
@@ -1,12 +1,9 @@
 # copy python modules to the build directory to make it a working python package
 set(files __init__.py
     test_flags.py
-<<<<<<< HEAD
     test_pair_potential.py
-=======
     test_pair.py
     test_methods.py
->>>>>>> 9ca6d51e
     )
 
 install(FILES ${files}
