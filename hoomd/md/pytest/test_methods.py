--- conflicted
+++ resolved
@@ -260,7 +260,6 @@
         change_attrs = method_definition.generate_all_attr_change()
 
         # filter cannot be set after scheduling
-<<<<<<< HEAD
         with pytest.raises(hoomd.error.MutabilityError):
             method.filter = change_attrs.pop("filter")
 
@@ -332,6 +331,46 @@
 
         npt.box_dof = [True, True, True, True, True, True]
         assert npt.box_dof == [True, True, False, True, False, False]
+
+    @pytest.mark.parametrize("cls, init_args", [
+        (hoomd.md.methods.Brownian, {
+            'kT': 1.5
+        }),
+        (hoomd.md.methods.Langevin, {
+            'kT': 1.5
+        }),
+        (hoomd.md.methods.OverdampedViscous, {}),
+    ])
+    def test_default_gamma(self, cls, init_args):
+        c = cls(filter=hoomd.filter.All(), **init_args)
+        assert c.gamma['A'] == 1.0
+        assert c.gamma_r['A'] == (1.0, 1.0, 1.0)
+
+        c = cls(filter=hoomd.filter.All(), **init_args, default_gamma=2.0)
+        assert c.gamma['A'] == 2.0
+        assert c.gamma_r['A'] == (1.0, 1.0, 1.0)
+
+        c = cls(filter=hoomd.filter.All(),
+                **init_args,
+                default_gamma_r=(3.0, 4.0, 5.0))
+        assert c.gamma['A'] == 1.0
+        assert c.gamma_r['A'] == (3.0, 4.0, 5.0)
+
+    def test_langevin_reservoir(self, simulation_factory,
+                                two_particle_snapshot_factory):
+
+        langevin = hoomd.md.methods.Langevin(filter=hoomd.filter.All(), kT=1.5)
+
+        sim = simulation_factory(two_particle_snapshot_factory())
+        sim.operations.integrator = hoomd.md.Integrator(dt=0.005,
+                                                        methods=[langevin])
+        sim.run(10)
+        assert langevin.reservoir_energy == 0.0
+
+        langevin.tally_reservoir_energy = True
+
+        sim.run(10)
+        assert langevin.reservoir_energy != 0.0
 
     def test_kernel_parameters(self, method_definition, simulation_factory,
                                two_particle_snapshot_factory):
@@ -474,316 +513,4 @@
         sim.operations.integrator.methods.append(
             hoomd.md.methods.rattle.NVE(filter=all_,
                                         manifold_constraint=manifold))
-        assert len(sim.operations.integrator.methods) == 1
-=======
-        nph.filter = type_A
-
-    assert nph.filter == all_
-
-    nph.tauS = 10.0
-    assert nph.tauS == 10.0
-
-    box_dof = (True, False, False, False, True, False)
-    nph.box_dof = box_dof
-    assert nph.box_dof == box_dof
-
-    nph.couple = 'none'
-    assert nph.couple == 'none'
-
-    nph.rescale_all = True
-    assert nph.rescale_all
-
-    nph.gamma = 2.0
-    assert nph.gamma == 2.0
-
-    assert nph.barostat_dof == (0.0, 0.0, 0.0, 0.0, 0.0, 0.0)
-    nph.barostat_dof = (1.0, 2.0, 4.0, 6.0, 8.0, 10.0)
-    assert nph.barostat_dof == (1.0, 2.0, 4.0, 6.0, 8.0, 10.0)
-
-    ramp_s = [
-        hoomd.variant.Ramp(1.0, 4.0, 1000, 10000),
-        hoomd.variant.Ramp(2.0, 4.0, 1000, 10000),
-        hoomd.variant.Ramp(3.0, 4.0, 1000, 10000),
-        hoomd.variant.Ramp(0.125, 4.0, 1000, 10000),
-        hoomd.variant.Ramp(.25, 4.0, 1000, 10000),
-        hoomd.variant.Ramp(.5, 4.0, 1000, 10000)
-    ]
-    nph.S = ramp_s
-    assert len(nph.S) == 6
-    for _ in range(5):
-        sim.run(1)
-        for i in range(6):
-            assert nph.S[i] is ramp_s[i]
-
-
-def test_npt_thermalize_thermostat_and_barostat_dof(
-        simulation_factory, two_particle_snapshot_factory):
-    """Tests that NPT.thermalize_thermostat_and_barostat_dof can be called."""
-    all_ = hoomd.filter.All()
-    constant_t = hoomd.variant.Constant(2.0)
-    constant_s = [1, 2, 3, 0.125, 0.25, 0.5]
-    npt = hoomd.md.methods.NPT(filter=all_,
-                               kT=constant_t,
-                               tau=2.0,
-                               S=constant_s,
-                               tauS=2.0,
-                               box_dof=[True, True, True, True, True, True],
-                               couple='xyz')
-
-    sim = simulation_factory(two_particle_snapshot_factory())
-    sim.operations.integrator = hoomd.md.Integrator(0.005, methods=[npt])
-    sim.run(0)
-
-    npt.thermalize_thermostat_and_barostat_dof()
-    xi, eta = npt.translational_thermostat_dof
-    assert xi != 0.0
-    assert eta == 0.0
-
-    xi_rot, eta_rot = npt.rotational_thermostat_dof
-    assert xi_rot == 0.0
-    assert eta_rot == 0.0
-
-    for v in npt.barostat_dof:
-        assert v != 0.0
-
-
-def test_npt_thermalize_thermostat_and_barostat_aniso_dof(
-        simulation_factory, two_particle_snapshot_factory):
-    """Tests that NPT.thermalize_thermostat_and_barostat_dof can be called."""
-    all_ = hoomd.filter.All()
-    constant_t = hoomd.variant.Constant(2.0)
-    constant_s = [1, 2, 3, 0.125, 0.25, 0.5]
-    npt = hoomd.md.methods.NPT(filter=all_,
-                               kT=constant_t,
-                               tau=2.0,
-                               S=constant_s,
-                               tauS=2.0,
-                               box_dof=[True, True, True, True, True, True],
-                               couple='xyz')
-
-    snap = two_particle_snapshot_factory()
-    if snap.communicator.rank == 0:
-        snap.particles.moment_inertia[:] = [[1, 1, 1], [2, 0, 0]]
-
-    sim = simulation_factory(snap)
-
-    sim.operations.integrator = hoomd.md.Integrator(
-        0.005, methods=[npt], integrate_rotational_dof=True)
-    sim.run(0)
-
-    npt.thermalize_thermostat_and_barostat_dof()
-    xi, eta = npt.translational_thermostat_dof
-    assert xi != 0.0
-    assert eta == 0.0
-
-    xi_rot, eta_rot = npt.rotational_thermostat_dof
-    assert xi_rot != 0.0
-    assert eta_rot == 0.0
-    for v in npt.barostat_dof:
-        assert v != 0.0
-
-
-def test_nph_thermalize_barostat_dof(simulation_factory,
-                                     two_particle_snapshot_factory):
-    """Tests that NPT.thermalize_thermostat_and_barostat_dof can be called."""
-    all_ = hoomd.filter.All()
-    constant_s = [1, 2, 3, 0.125, 0.25, 0.5]
-    nph = hoomd.md.methods.NPH(filter=all_,
-                               S=constant_s,
-                               tauS=2.0,
-                               box_dof=[True, True, True, True, True, True],
-                               couple='xyz')
-
-    sim = simulation_factory(two_particle_snapshot_factory())
-    sim.operations.integrator = hoomd.md.Integrator(0.005, methods=[nph])
-    sim.run(0)
-
-    nph.thermalize_barostat_dof()
-    for v in nph.barostat_dof:
-        assert v != 0.0
-
-
-def test_npt_attributes_attached_2d(simulation_factory,
-                                    two_particle_snapshot_factory):
-    """Test attributes of the NPT integrator specific to 2D simulations."""
-    all_ = hoomd.filter.All()
-    npt = hoomd.md.methods.NPT(filter=all_,
-                               kT=1.0,
-                               tau=2.0,
-                               S=2.0,
-                               tauS=2.0,
-                               couple='xy')
-
-    assert npt.box_dof == [True, True, True, False, False, False]
-    assert npt.couple == 'xy'
-
-    sim = simulation_factory(two_particle_snapshot_factory(dimensions=2))
-    sim.operations.integrator = hoomd.md.Integrator(0.005, methods=[npt])
-    sim.run(0)
-
-    # after attaching in 2d, only some coupling modes and box dof are valid
-    assert npt.box_dof == [True, True, False, False, False, False]
-    assert npt.couple == 'xy'
-
-    with pytest.raises(ValueError):
-        npt.couple = 'xyz'
-    with pytest.raises(ValueError):
-        npt.couple = 'xz'
-    with pytest.raises(ValueError):
-        npt.couple = 'yz'
-
-    npt.couple = 'none'
-    assert npt.couple == 'none'
-
-    npt.box_dof = [True, True, True, True, True, True]
-    assert npt.box_dof == [True, True, False, True, False, False]
-
-
-def test_nvt_thermalize_thermostat_dof(simulation_factory,
-                                       two_particle_snapshot_factory):
-    """Tests that NVT.thermalize_thermostat_dof can be called."""
-    all_ = hoomd.filter.All()
-    constant = hoomd.variant.Constant(2.0)
-    nvt = hoomd.md.methods.NVT(filter=all_, kT=constant, tau=2.0)
-
-    sim = simulation_factory(two_particle_snapshot_factory())
-    sim.operations.integrator = hoomd.md.Integrator(0.005, methods=[nvt])
-    sim.run(0)
-
-    nvt.thermalize_thermostat_dof()
-    xi, eta = nvt.translational_thermostat_dof
-    assert xi != 0.0
-    assert eta == 0.0
-
-    xi_rot, eta_rot = nvt.rotational_thermostat_dof
-    assert xi_rot == 0.0
-    assert eta_rot == 0.0
-
-
-def test_nvt_thermalize_thermostat_aniso_dof(simulation_factory,
-                                             two_particle_snapshot_factory):
-    """Tests that NVT.thermalize_thermostat_dof can be called."""
-    all_ = hoomd.filter.All()
-    constant = hoomd.variant.Constant(2.0)
-    nvt = hoomd.md.methods.NVT(filter=all_, kT=constant, tau=2.0)
-
-    snap = two_particle_snapshot_factory()
-    if snap.communicator.rank == 0:
-        snap.particles.moment_inertia[:] = [[1, 1, 1], [2, 0, 0]]
-
-    sim = simulation_factory(snap)
-    sim.operations.integrator = hoomd.md.Integrator(
-        0.005, methods=[nvt], integrate_rotational_dof=True)
-    sim.run(0)
-
-    nvt.thermalize_thermostat_dof()
-    xi, eta = nvt.translational_thermostat_dof
-    assert xi != 0.0
-    assert eta == 0.0
-
-    xi_rot, eta_rot = nvt.rotational_thermostat_dof
-    assert xi_rot != 0.0
-    assert eta_rot == 0.0
-
-
-def test_kernel_parameters(method_base_params, simulation_factory,
-                           two_particle_snapshot_factory):
-    method = method_base_params.method(**method_base_params.setup_params,
-                                       filter=hoomd.filter.All())
-
-    sim = simulation_factory(two_particle_snapshot_factory())
-    if (method_base_params.method == hoomd.md.methods.Berendsen
-            and sim.device.communicator.num_ranks > 1):
-        pytest.skip("Berendsen method does not support multiple processor "
-                    "configurations.")
-    integrator = hoomd.md.Integrator(0.05, methods=[method])
-    sim.operations.integrator = integrator
-    sim.run(0)
-
-    autotuned_kernel_parameter_check(instance=method,
-                                     activate=lambda: sim.run(1))
-
-
-def test_pickling(method_base_params, simulation_factory,
-                  two_particle_snapshot_factory):
-    method = method_base_params.method(**method_base_params.setup_params,
-                                       filter=hoomd.filter.All())
-
-    pickling_check(method)
-    sim = simulation_factory(two_particle_snapshot_factory())
-    if (method_base_params.method == hoomd.md.methods.Berendsen
-            and sim.device.communicator.num_ranks > 1):
-        pytest.skip("Berendsen method does not support multiple processor "
-                    "configurations.")
-    integrator = hoomd.md.Integrator(0.05, methods=[method])
-    sim.operations.integrator = integrator
-    sim.run(0)
-    pickling_check(method)
-
-
-def test_logging():
-    logging_check(hoomd.md.methods.NPH, ('md', 'methods'), {
-        'barostat_energy': {
-            'category': LoggerCategories.scalar,
-            'default': True
-        }
-    })
-    logging_check(
-        hoomd.md.methods.NPT, ('md', 'methods'), {
-            'barostat_energy': {
-                'category': LoggerCategories.scalar,
-                'default': True
-            },
-            'thermostat_energy': {
-                'category': LoggerCategories.scalar,
-                'default': True
-            }
-        })
-    logging_check(hoomd.md.methods.NVT, ('md', 'methods'), {
-        'thermostat_energy': {
-            'category': LoggerCategories.scalar,
-            'default': True
-        }
-    })
-
-
-@pytest.mark.parametrize("cls, init_args", [
-    (hoomd.md.methods.Brownian, {
-        'kT': 1.5
-    }),
-    (hoomd.md.methods.Langevin, {
-        'kT': 1.5
-    }),
-    (hoomd.md.methods.OverdampedViscous, {}),
-])
-def test_default_gamma(cls, init_args):
-    c = cls(filter=hoomd.filter.All(), **init_args)
-    assert c.gamma['A'] == 1.0
-    assert c.gamma_r['A'] == (1.0, 1.0, 1.0)
-
-    c = cls(filter=hoomd.filter.All(), **init_args, default_gamma=2.0)
-    assert c.gamma['A'] == 2.0
-    assert c.gamma_r['A'] == (1.0, 1.0, 1.0)
-
-    c = cls(filter=hoomd.filter.All(),
-            **init_args,
-            default_gamma_r=(3.0, 4.0, 5.0))
-    assert c.gamma['A'] == 1.0
-    assert c.gamma_r['A'] == (3.0, 4.0, 5.0)
-
-
-def test_langevin_reservoir(simulation_factory, two_particle_snapshot_factory):
-
-    langevin = hoomd.md.methods.Langevin(filter=hoomd.filter.All(), kT=1.5)
-
-    sim = simulation_factory(two_particle_snapshot_factory())
-    sim.operations.integrator = hoomd.md.Integrator(dt=0.005,
-                                                    methods=[langevin])
-    sim.run(10)
-    assert langevin.reservoir_energy == 0.0
-
-    langevin.tally_reservoir_energy = True
-
-    sim.run(10)
-    assert langevin.reservoir_energy != 0.0
->>>>>>> 3bbf3b56
+        assert len(sim.operations.integrator.methods) == 1