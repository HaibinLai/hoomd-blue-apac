--- conflicted
+++ resolved
@@ -127,24 +127,14 @@
     assert gay_berne.r_cut[('A', 'A')] == new_r_cut
 
     expected_r_cut = {('A', 'A'): new_r_cut}
-<<<<<<< HEAD
     assert_equivalent_data_structures(gay_berne.r_cut.to_dict(), expected_r_cut)
-=======
-    assert _equivalent_data_structures(gay_berne.r_cut.to_base(),
-                                       expected_r_cut)
->>>>>>> 9a27f63b
 
     gay_berne.params[('A', 'A')] = {'epsilon': 1, 'lpar': 0.5, 'lperp': 1.0}
     sim = make_two_particle_simulation(dimensions=3, d=.5, force=gay_berne)
 
     # Check after attaching
     sim.run(0)
-<<<<<<< HEAD
     assert_equivalent_data_structures(gay_berne.r_cut.to_dict(), expected_r_cut)
-=======
-    assert _equivalent_data_structures(gay_berne.r_cut.to_base(),
-                                       expected_r_cut)
->>>>>>> 9a27f63b
 
 
 @pytest.mark.parametrize("r_cut", [-1., 'foo', None])
