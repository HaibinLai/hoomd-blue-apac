// Copyright (c) 2009-2021 The Regents of the University of Michigan
// This file is part of the HOOMD-blue project, released under the BSD 3-Clause License.


// Maintainer: joaander

#ifndef __POTENTIAL_PAIR_H__
#define __POTENTIAL_PAIR_H__

#include <iostream>
#include <stdexcept>
#include <memory>
#include <pybind11/pybind11.h>
#include <pybind11/numpy.h>

#include "hoomd/HOOMDMath.h"
#include "hoomd/Index1D.h"
#include "hoomd/GlobalArray.h"
#include "hoomd/ForceCompute.h"
#include "NeighborList.h"
#include "hoomd/GSDShapeSpecWriter.h"
#include "hoomd/md/EvaluatorPairLJ.h"

#ifdef ENABLE_HIP
#include <hip/hip_runtime.h>
#endif

#ifdef ENABLE_MPI
#include "hoomd/Communicator.h"
#endif


/*! \file PotentialPair.h
    \brief Defines the template class for standard pair potentials
    \details The heart of the code that computes pair potentials is in this file.
    \note This header cannot be compiled by nvcc
*/

#ifdef __HIPCC__
#error This header cannot be compiled by nvcc
#endif

//! Template class for computing pair potentials
/*! <b>Overview:</b>
    PotentialPair computes standard pair potentials (and forces) between all particle pairs in the simulation. It
    employs the use of a neighbor list to limit the number of computations done to only those particles with the
    cutoff radius of each other. The computation of the actual V(r) is not performed directly by this class, but
    by an evaluator class (e.g. EvaluatorPairLJ) which is passed in as a template parameter so the computations
    are performed as efficiently as possible.

    PotentialPair handles most of the gory internal details common to all standard pair potentials.
     - A cutoff radius to be specified per particle type pair
     - The energy can be globally shifted to 0 at the cutoff
     - XPLOR switching can be enabled
     - Per type pair parameters are stored and a set method is provided
     - Logging methods are provided for the energy
     - And all the details about looping through the particles, computing dr, computing the virial, etc. are handled

    A note on the design of XPLOR switching:
    We need to be able to handle smooth XPLOR switching in systems of mixed LJ/WCA particles. There are three modes to
    enable all of the various use-cases:
     - Mode 1: No shifting. All pair potentials are computed as is and not shifted to 0 at the cutoff.
     - Mode 2: Shift everything. All pair potentials (no matter what type pair) are shifted so they are 0 at the cutoff
     - Mode 3: XPLOR switching enabled. A r_on value is specified per type pair. When r_on is less than r_cut, normal
       XPLOR switching will be applied to the unshifted potential. When r_on is greater than r_cut, the energy will
       be shifted. In this manner, a valid r_on value can be given for the LJ interactions and r_on > r_cut can be set
       for WCA (which will then be shifted).

    XPLOR switching gets significantly more complicated for all pair potentials when shifted potentials are used. Thus,
    the combination of XPLOR switching + shifted potentials will not be supported to avoid slowing down the calculation
    for everyone.

    <b>Implementation details</b>

    rcutsq, ronsq, and the params are stored per particle type pair. It wastes a little bit of space, but benchmarks
    show that storing the symmetric type pairs and indexing with Index2D is faster than not storing redundant pairs
    and indexing with Index2DUpperTriangular. All of these values are stored in GlobalArray
    for easy access on the GPU by a derived class. The type of the parameters is defined by \a param_type in the
    potential evaluator class passed in. See the appropriate documentation for the evaluator for the definition of each
    element of the parameters.

    For profiling and logging, PotentialPair needs to know the name of the potential. For now, that will be queried from
    the evaluator. Perhaps in the future we could allow users to change that so multiple pair potentials could be logged
    independently.

    \sa export_PotentialPair()
*/
template < class evaluator, bool alchemy >
class PotentialPair : public ForceCompute
    {
    public:
        //! Param type from evaluator
        typedef typename evaluator::param_type param_type;

        //! Construct the pair potential
        PotentialPair(std::shared_ptr<SystemDefinition> sysdef,
                      std::shared_ptr<NeighborList> nlist,
                      const std::string& log_suffix="");
        //! Destructor
        virtual ~PotentialPair();

        //! Set and get the pair parameters for a single type pair
        virtual void setParams(unsigned int typ1, unsigned int typ2, const param_type& param);
        virtual void setParamsPython(pybind11::tuple typ, pybind11::dict params);
        /// Get params for a single type pair using a tuple of strings
        virtual pybind11::dict getParams(pybind11::tuple typ);
        //! Set the rcut for a single type pair
        // TODO: Look into the rcut handling with the nlist, can it be made dynamic easily
        virtual void setRcut(unsigned int typ1, unsigned int typ2, Scalar rcut);
        /// Get the r_cut for a single type pair
        Scalar getRCut(pybind11::tuple types);
        /// Set the rcut for a single type pair using a tuple of strings
        virtual void setRCutPython(pybind11::tuple types, Scalar r_cut);
        //! Set ron for a single type pair
        virtual void setRon(unsigned int typ1, unsigned int typ2, Scalar ron);
        /// Get the r_on for a single type pair
        Scalar getROn(pybind11::tuple types);
        /// Set the r_on for a single type using a tuple of string
        virtual void setROnPython(pybind11::tuple types, Scalar r_on);
        //! Method that is called whenever the GSD file is written if connected to a GSD file.
        int slotWriteGSDShapeSpec(gsd_handle&) const;
        /// Validate that types are within Ntypes
        void validateTypes(unsigned int typ1, unsigned int typ2,
                                   std::string action);
        //! Method that is called to connect to the gsd write state signal
        void connectGSDShapeSpec(std::shared_ptr<GSDDumpWriter> writer);

        //! Returns a list of log quantities this compute calculates
        virtual std::vector< std::string > getProvidedLogQuantities();
        //! Calculates the requested log value and returns it
        virtual Scalar getLogValue(const std::string& quantity, uint64_t timestep);

        //! Shifting modes that can be applied to the energy
        enum energyShiftMode
            {
            no_shift = 0,
            shift,
            xplor
            };

        //! Set the mode to use for shifting the energy
        void setShiftMode(energyShiftMode mode)
            {
            m_shift_mode = mode;
            }

        void setShiftModePython(std::string mode)
            {
            if (mode == "none")
                {
                m_shift_mode = no_shift;
                }
            else if (mode == "shift")
                {
                m_shift_mode = shift;
                }
            else if (mode == "xplor")
                {
                m_shift_mode = xplor;
                }
            else
                {
                throw std::runtime_error("Invalid energy shift mode.");
                }
            }

        /// Get the mode used for the energy shifting
        std::string getShiftMode()
            {
            switch (m_shift_mode)
                {
                case no_shift:
                    return "none";
                case shift:
                    return "shift";
                case xplor:
                    return "xplor";
                default:
                    throw std::runtime_error("Error setting shift mode.");
                }
            }

        virtual void notifyDetach()
            {
            if (m_attached)
                {
                m_nlist->removeRCutMatrix(m_r_cut_nlist);
                }
            m_attached = false;
            }

        #ifdef ENABLE_MPI
        //! Get ghost particle fields requested by this pair potential
        virtual CommFlags getRequestedCommFlags(uint64_t timestep);
        #endif

        //! Calculates the energy between two lists of particles.
        template< class InputIterator >
        void computeEnergyBetweenSets(  InputIterator first1, InputIterator last1,
                                            InputIterator first2, InputIterator last2,
                                            Scalar& energy );
        //! Calculates the energy between two lists of particles.
        Scalar computeEnergyBetweenSetsPythonList(  pybind11::array_t<int, pybind11::array::c_style> tags1,
                                                    pybind11::array_t<int, pybind11::array::c_style> tags2);
        // alchemy related members
        //! Returns the alchemical parameters array
        pybind11::object getAlchemNP();  //TODO: look up what's right for this?

        //! Returns specified alpha parameters external energy
        Scalar getAlchemExtEnergy(unsigned int m);

        void setNextAlchemStep(unsigned int next)
            {
            m_nextAlchemTimeStep = next;
            }

        std::vector<std::string> getTypeShapeMapping(const GlobalArray<param_type> &params) const
            {
            ArrayHandle<param_type> h_params(params, access_location::host, access_mode::read);
            std::vector<std::string> type_shape_mapping(m_pdata->getNTypes());
            for (unsigned int i = 0; i < type_shape_mapping.size(); i++)
                {
                evaluator eval(Scalar(0.0),Scalar(0.0), h_params.data[m_typpair_idx(i,i)]);
                type_shape_mapping[i] = eval.getShapeSpec();
                }
            return type_shape_mapping;
            }

    protected:
        std::shared_ptr<NeighborList> m_nlist;    //!< The neighborlist to use for the computation
        energyShiftMode m_shift_mode;               //!< Store the mode with which to handle the energy shift at r_cut
        Index2D m_typpair_idx;                      //!< Helper class for indexing per type pair arrays
        GlobalArray<Scalar> m_rcutsq;                  //!< Cutoff radius squared per type pair
        GlobalArray<Scalar> m_ronsq;                   //!< ron squared per type pair
        GlobalArray<param_type> m_params;              //!< Pair parameters per type pair
        std::string m_prof_name;                    //!< Cached profiler name
        std::string m_log_name;                     //!< Cached log name

        // alchemy related members
        // TODO: Alchemy: Update to v3 api
        std::bitset<evaluator::num_alch_parameters> m_alch_param_flags;
        bool pre_alch_step; //!< Flag for if alchemical forces need computing on this timestep
        // TODO: alternatively could keep track of n and use with timestep?
        // TODO: some reference to alchemical particles which are involved, size num_alch_params*types or dynamic reference?
        Scalar m_alchem_ext_energy[evaluator::alpha_M];    //!< External Energy of Alchemical Parameters
        unsigned int m_nextAlchemTimeStep;          //!< Next alchemical time step

        /// Track whether we have attached to the Simulation object
        bool m_attached = true;

        /// r_cut (not squared) given to the neighbor list
        std::shared_ptr<GlobalArray<Scalar>> m_r_cut_nlist;

        //! Actually compute the forces
        virtual void computeForces(uint64_t timestep);

        //! Method to be called when number of types changes
        virtual void slotNumTypesChange()
            {
            Index2D new_type_pair_idx = Index2D(m_pdata->getNTypes());

            // allocate new parameter arrays
            GlobalArray<Scalar> new_rcutsq(new_type_pair_idx.getNumElements(), m_exec_conf);
            GlobalArray<Scalar> new_r_cut_nlist(new_type_pair_idx.getNumElements(), m_exec_conf);
            GlobalArray<Scalar> new_ronsq(new_type_pair_idx.getNumElements(), m_exec_conf);
            GlobalArray<param_type> new_params(new_type_pair_idx.getNumElements(), m_exec_conf);

                {
                // copy existing data into them
                ArrayHandle<Scalar> h_new_rcutsq(new_rcutsq,
                                                 access_location::host,
                                                 access_mode::overwrite);
                ArrayHandle<Scalar> h_rcutsq(m_rcutsq,
                                             access_location::host,
                                             access_mode::overwrite);
                ArrayHandle<Scalar> h_new_r_cut_nlist(new_r_cut_nlist,
                                                      access_location::host,
                                                      access_mode::overwrite);
                ArrayHandle<Scalar> h_r_cut_nlist(*m_r_cut_nlist,
                                                  access_location::host,
                                                  access_mode::overwrite);
                ArrayHandle<Scalar> h_new_ronsq(new_ronsq,
                                                access_location::host,
                                                access_mode::overwrite);
                ArrayHandle<Scalar> h_ronsq(m_ronsq,
                                            access_location::host,
                                            access_mode::overwrite);
                ArrayHandle<param_type> h_new_params(new_params,
                                                     access_location::host,
                                                     access_mode::overwrite);
                ArrayHandle<param_type> h_params(m_params,
                                                 access_location::host,
                                                 access_mode::overwrite);

                // copy over entries that are valid in both the new and old matrices
                unsigned int copy_w = std::min(new_type_pair_idx.getW(),
                                               m_typpair_idx.getW());
                unsigned int copy_h = std::min(new_type_pair_idx.getH(),
                                               m_typpair_idx.getH());

                for (unsigned int i = 0; i < copy_w; i++)
                    {
                    for (unsigned int j = 0; j < copy_h; j++)
                        {
                        h_new_rcutsq.data[new_type_pair_idx(i,j)] =
                            h_rcutsq.data[m_typpair_idx(i,j)];
                        h_new_r_cut_nlist.data[new_type_pair_idx(i,j)] =
                            h_r_cut_nlist.data[m_typpair_idx(i,j)];
                        h_new_ronsq.data[new_type_pair_idx(i,j)] =
                            h_ronsq.data[m_typpair_idx(i,j)];
                        h_new_params.data[new_type_pair_idx(i,j)] =
                            h_params.data[m_typpair_idx(i,j)];
                        }
                    }
                }

            // swap the new arrays in
            m_rcutsq.swap(new_rcutsq);
            m_ronsq.swap(new_ronsq);
            m_params.swap(new_params);

            // except for the r_cut_nlist which the nlist also refers to, copy the new data over
            *m_r_cut_nlist = new_r_cut_nlist;

            // set the new type pair indexer
            m_typpair_idx = new_type_pair_idx;

            #if defined(ENABLE_HIP) && defined(__HIP_PLATFORM_NVCC__)
            if (m_pdata->getExecConf()->isCUDAEnabled() && m_pdata->getExecConf()->allConcurrentManagedAccess())
                {
                cudaMemAdvise(m_rcutsq.get(), m_rcutsq.getNumElements()*sizeof(Scalar), cudaMemAdviseSetReadMostly, 0);
                cudaMemAdvise(m_ronsq.get(), m_ronsq.getNumElements()*sizeof(Scalar), cudaMemAdviseSetReadMostly, 0);
                cudaMemAdvise(m_params.get(), m_params.getNumElements()*sizeof(param_type), cudaMemAdviseSetReadMostly, 0);

                // prefetch
                auto& gpu_map = m_exec_conf->getGPUIds();

                for (unsigned int idev = 0; idev < m_exec_conf->getNumActiveGPUs(); ++idev)
                    {
                    // prefetch data on all GPUs
                    cudaMemPrefetchAsync(m_rcutsq.get(), sizeof(Scalar)*m_rcutsq.getNumElements(), gpu_map[idev]);
                    cudaMemPrefetchAsync(m_ronsq.get(), sizeof(Scalar)*m_ronsq.getNumElements(),gpu_map[idev]);
                    cudaMemPrefetchAsync(m_params.get(), sizeof(param_type)*m_params.getNumElements(), gpu_map[idev]);
                    }
                CHECK_CUDA_ERROR();
                }
            #endif

            // notify the neighbor list that we have changed r_cut values
            m_nlist->notifyRCutMatrixChange();
            }
    };

/*! \param sysdef System to compute forces on
    \param nlist Neighborlist to use for computing the forces
    \param log_suffix Name given to this instance of the force
*/
template < class evaluator, bool alchemy >
PotentialPair< evaluator, alchemy >::PotentialPair(std::shared_ptr<SystemDefinition> sysdef,
                                                std::shared_ptr<NeighborList> nlist,
                                                const std::string& log_suffix)
    : ForceCompute(sysdef), m_nlist(nlist), m_shift_mode(no_shift), m_typpair_idx(m_pdata->getNTypes())
    {
    m_exec_conf->msg->notice(5) << "Constructing PotentialPair<" << evaluator::getName() << ">" << std::endl;

    assert(m_pdata);
    assert(m_nlist);

    GlobalArray<Scalar> rcutsq(m_typpair_idx.getNumElements(), m_exec_conf);
    m_rcutsq.swap(rcutsq);
    GlobalArray<Scalar> ronsq(m_typpair_idx.getNumElements(), m_exec_conf);
    m_ronsq.swap(ronsq);
    GlobalArray<param_type> params(m_typpair_idx.getNumElements(), m_exec_conf);
    m_params.swap(params);

    m_r_cut_nlist = std::make_shared<GlobalArray<Scalar>>(m_typpair_idx.getNumElements(),
                                                          m_exec_conf);
    nlist->addRCutMatrix(m_r_cut_nlist);

    #if defined(ENABLE_HIP) && defined(__HIP_PLATFORM_NVCC__)
    if (m_pdata->getExecConf()->isCUDAEnabled() && m_exec_conf->allConcurrentManagedAccess())
        {
        cudaMemAdvise(m_rcutsq.get(), m_rcutsq.getNumElements()*sizeof(Scalar), cudaMemAdviseSetReadMostly, 0);
        cudaMemAdvise(m_ronsq.get(), m_ronsq.getNumElements()*sizeof(Scalar), cudaMemAdviseSetReadMostly, 0);
        cudaMemAdvise(m_params.get(), m_params.getNumElements()*sizeof(param_type), cudaMemAdviseSetReadMostly, 0);

        // prefetch
        auto& gpu_map = m_exec_conf->getGPUIds();

        for (unsigned int idev = 0; idev < m_exec_conf->getNumActiveGPUs(); ++idev)
            {
            // prefetch data on all GPUs
            cudaMemPrefetchAsync(m_rcutsq.get(), sizeof(Scalar)*m_rcutsq.getNumElements(), gpu_map[idev]);
            cudaMemPrefetchAsync(m_ronsq.get(), sizeof(Scalar)*m_ronsq.getNumElements(),gpu_map[idev]);
            cudaMemPrefetchAsync(m_params.get(), sizeof(param_type)*m_params.getNumElements(), gpu_map[idev]);
            }
        }
    #endif

    // initialize name
    m_prof_name = std::string("Pair ") + evaluator::getName();
    m_log_name = std::string("pair_") + evaluator::getName() + std::string("_energy") + log_suffix;

    // connect to the ParticleData to receive notifications when the maximum number of particles changes
    m_pdata->getNumTypesChangeSignal().template connect<PotentialPair<evaluator>, &PotentialPair<evaluator>::slotNumTypesChange>(this);
    }

template < class evaluator, bool alchemy >
PotentialPair< evaluator, alchemy >::~PotentialPair()
    {
    m_exec_conf->msg->notice(5) << "Destroying PotentialPair<" << evaluator::getName() << ">" << std::endl;

    m_pdata->getNumTypesChangeSignal().template disconnect<PotentialPair<evaluator, alchemy>, &PotentialPair<evaluator, alchemy>::slotNumTypesChange>(this);
    if (m_attached)
        {
        m_nlist->removeRCutMatrix(m_r_cut_nlist);
        }
    }

/*! \param typ1 First type index in the pair
    \param typ2 Second type index in the pair
    \param param Parameter to set
    \note When setting the value for (\a typ1, \a typ2), the parameter for (\a typ2, \a typ1) is automatically
          set.
*/
template < class evaluator, bool alchemy >
void PotentialPair< evaluator, alchemy >::setParams(unsigned int typ1, unsigned int typ2, const param_type& param)
    {
    validateTypes(typ1, typ2, "setting params");
    ArrayHandle<param_type> h_params(m_params, access_location::host, access_mode::readwrite);
    h_params.data[m_typpair_idx(typ1, typ2)] = param;
    h_params.data[m_typpair_idx(typ2, typ1)] = param;
    }

template< class evaluator >
void PotentialPair<evaluator>::setParamsPython(pybind11::tuple typ, pybind11::dict params)
    {
    auto typ1 = m_pdata->getTypeByName(typ[0].cast<std::string>());
    auto typ2 = m_pdata->getTypeByName(typ[1].cast<std::string>());
    setParams(typ1, typ2, param_type(params));
    }

template< class evaluator >
pybind11::dict PotentialPair< evaluator >::getParams(pybind11::tuple typ)
    {
    auto typ1 = m_pdata->getTypeByName(typ[0].cast<std::string>());
    auto typ2 = m_pdata->getTypeByName(typ[1].cast<std::string>());
    validateTypes(typ1, typ2, "setting params");

    ArrayHandle<param_type> h_params(m_params, access_location::host,
                                     access_mode::read);
    return h_params.data[m_typpair_idx(typ1, typ2)].asDict();
        }

template<class evaluator>
void PotentialPair< evaluator >::validateTypes(unsigned int typ1,
                                               unsigned int typ2,
                                               std::string action)
    {
    auto n_types = this->m_pdata->getNTypes();
    if (typ1 >= n_types || typ2 >= n_types)
        {
        throw std::runtime_error(
            "Error in" + action +" for pair potential. Invalid type");
        }
    }

/*! \param typ1 First type index in the pair
    \param typ2 Second type index in the pair
    \param rcut Cutoff radius to set
    \note When setting the value for (\a typ1, \a typ2), the parameter for (\a typ2, \a typ1) is automatically
          set.
*/
template < class evaluator, bool alchemy >
void PotentialPair< evaluator, alchemy >::setRcut(unsigned int typ1, unsigned int typ2, Scalar rcut)
    {
    validateTypes(typ1, typ2, "setting r_cut");
        {
        // store r_cut**2 for use internally
        ArrayHandle<Scalar> h_rcutsq(m_rcutsq, access_location::host, access_mode::readwrite);
        h_rcutsq.data[m_typpair_idx(typ1, typ2)] = rcut * rcut;
        h_rcutsq.data[m_typpair_idx(typ2, typ1)] = rcut * rcut;

        // store r_cut unmodified for so the neighbor list knows what particles to include
        ArrayHandle<Scalar> h_r_cut_nlist(*m_r_cut_nlist, access_location::host, access_mode::readwrite);
        h_r_cut_nlist.data[m_typpair_idx(typ1, typ2)] = rcut;
        h_r_cut_nlist.data[m_typpair_idx(typ2, typ1)] = rcut;
        }

    // notify the neighbor list that we have changed r_cut values
    m_nlist->notifyRCutMatrixChange();
    }

template< class evaluator >
void PotentialPair< evaluator >::setRCutPython(pybind11::tuple types,
                                               Scalar r_cut)
    {
    auto typ1 = m_pdata->getTypeByName(types[0].cast<std::string>());
    auto typ2 = m_pdata->getTypeByName(types[1].cast<std::string>());
    setRcut(typ1, typ2, r_cut);
    }

template< class evaluator >
Scalar PotentialPair< evaluator >::getRCut(pybind11::tuple types)
    {
    auto typ1 = m_pdata->getTypeByName(types[0].cast<std::string>());
    auto typ2 = m_pdata->getTypeByName(types[1].cast<std::string>());
    validateTypes(typ1, typ2, "getting r_cut.");
    ArrayHandle<Scalar> h_rcutsq(m_rcutsq, access_location::host,
                                 access_mode::read);
    return sqrt(h_rcutsq.data[m_typpair_idx(typ1, typ2)]);
    }

/*! \param typ1 First type index in the pair
    \param typ2 Second type index in the pair
    \param ron XPLOR r_on radius to set
    \note When setting the value for (\a typ1, \a typ2), the parameter for (\a typ2, \a typ1) is automatically
          set.
*/
template < class evaluator, bool alchemy >
void PotentialPair< evaluator, alchemy >::setRon(unsigned int typ1, unsigned int typ2, Scalar ron)
    {
    validateTypes(typ1, typ2, "setting r_on");
    ArrayHandle<Scalar> h_ronsq(m_ronsq, access_location::host,
                                access_mode::readwrite);
    h_ronsq.data[m_typpair_idx(typ1, typ2)] = ron * ron;
    h_ronsq.data[m_typpair_idx(typ2, typ1)] = ron * ron;
    }

template < class evaluator, bool alchemy >
Scalar PotentialPair< evaluator >::getROn(pybind11::tuple types)
    {
    auto typ1 = m_pdata->getTypeByName(types[0].cast<std::string>());
    auto typ2 = m_pdata->getTypeByName(types[1].cast<std::string>());
    validateTypes(typ1, typ2, "getting r_on");
    ArrayHandle<Scalar> h_ronsq(m_ronsq, access_location::host,
                                 access_mode::read);
    return sqrt(h_ronsq.data[m_typpair_idx(typ1, typ2)]);
    }

template < class evaluator, bool alchemy >
void PotentialPair< evaluator >::setROnPython(pybind11::tuple types,
                                              Scalar r_on)
    {
    auto typ1 = m_pdata->getTypeByName(types[0].cast<std::string>());
    auto typ2 = m_pdata->getTypeByName(types[1].cast<std::string>());
    setRon(typ1, typ2, r_on);
    }

template < class evaluator, bool alchemy >
void PotentialPair< evaluator, alchemy >::connectGSDShapeSpec(std::shared_ptr<GSDDumpWriter> writer)
    {
    typedef hoomd::detail::SharedSignalSlot<int(gsd_handle&)> SlotType;
    auto func = std::bind(&PotentialPair<evaluator, alchemy>::slotWriteGSDShapeSpec, this, std::placeholders::_1);
    std::shared_ptr<hoomd::detail::SignalSlot> pslot( new SlotType(writer->getWriteSignal(), func));
    addSlot(pslot);
    }

template < class evaluator, bool alchemy >
int PotentialPair< evaluator, alchemy >::slotWriteGSDShapeSpec(gsd_handle& handle) const
    {
    GSDShapeSpecWriter shapespec(m_exec_conf);
    m_exec_conf->msg->notice(10) << "PotentialPair writing to GSD File to name: " << shapespec.getName() << std::endl;
    int retval = shapespec.write(handle, this->getTypeShapeMapping(m_params));
    return retval;
    }

/*! PotentialPair provides:
     - \c pair_"name"_energy
    where "name" is replaced with evaluator::getName()
*/
template< class evaluator, bool alchemy>
std::vector< std::string > PotentialPair< evaluator, alchemy >::getProvidedLogQuantities()
    {
    std::vector<std::string> list;
    list.push_back(m_log_name);
    return list;
    }

/*! \param quantity Name of the log value to get
    \param timestep Current timestep of the simulation
*/
<<<<<<< HEAD
template < class evaluator, bool alchemy >
Scalar PotentialPair< evaluator, alchemy >::getLogValue(const std::string& quantity, unsigned int timestep)
=======
template< class evaluator >
Scalar PotentialPair< evaluator >::getLogValue(const std::string& quantity, uint64_t timestep)
>>>>>>> 13fd256f
    {
    if (quantity == m_log_name)
        {
        compute(timestep);
        return calcEnergySum();
        }
    else
        {
        this->m_exec_conf->msg->error() << "pair." << evaluator::getName() << ": " << quantity << " is not a valid log quantity"
                  << std::endl;
        throw std::runtime_error("Error getting log value");
        }
    }

/*! \post The pair forces are computed for the given timestep. The neighborlist's compute method is called to ensure
    that it is up to date before proceeding.

    \param timestep specifies the current time step of the simulation
*/
<<<<<<< HEAD
template < class evaluator, bool alchemy >
void PotentialPair< evaluator, alchemy >::computeForces(unsigned int timestep)
=======
template< class evaluator >
void PotentialPair< evaluator >::computeForces(uint64_t timestep)
>>>>>>> 13fd256f
    {
    // start by updating the neighborlist
    m_nlist->compute(timestep);

    // start the profile for this compute
    if (m_prof) m_prof->push(m_prof_name);

    // depending on the neighborlist settings, we can take advantage of newton's third law
    // to reduce computations at the cost of memory access complexity: set that flag now
    bool third_law = m_nlist->getStorageMode() == NeighborList::half;

    // access the neighbor list, particle data, and system box
    ArrayHandle<unsigned int> h_n_neigh(m_nlist->getNNeighArray(), access_location::host, access_mode::read);
    ArrayHandle<unsigned int> h_nlist(m_nlist->getNListArray(), access_location::host, access_mode::read);
//     Index2D nli = m_nlist->getNListIndexer();
    ArrayHandle<unsigned int> h_head_list(m_nlist->getHeadList(), access_location::host, access_mode::read);

    ArrayHandle<Scalar4> h_pos(m_pdata->getPositions(), access_location::host, access_mode::read);
    ArrayHandle<Scalar> h_diameter(m_pdata->getDiameters(), access_location::host, access_mode::read);
    ArrayHandle<Scalar> h_charge(m_pdata->getCharges(), access_location::host, access_mode::read);


    //force arrays
    ArrayHandle<Scalar4> h_force(m_force,access_location::host, access_mode::overwrite);
    ArrayHandle<Scalar>  h_virial(m_virial,access_location::host, access_mode::overwrite);


    const BoxDim& box = m_pdata->getGlobalBox();
    ArrayHandle<Scalar> h_ronsq(m_ronsq, access_location::host, access_mode::read);
    ArrayHandle<Scalar> h_rcutsq(m_rcutsq, access_location::host, access_mode::read);
    ArrayHandle<param_type> h_params(m_params, access_location::host, access_mode::read);

    PDataFlags flags = this->m_pdata->getFlags();
    bool compute_virial = flags[pdata_flag::pressure_tensor];

    // need to start from a zero force, energy and virial
    memset((void*)h_force.data,0,sizeof(Scalar4)*m_force.getNumElements());
    memset((void*)h_virial.data,0,sizeof(Scalar)*m_virial.getNumElements());

    if (alchemy)
        {
        if (timestep == m_nextAlchemTimeStep)
            {
            m_exec_conf->msg->notice(10) << "AlchemPotentialPair: Calculating alchemical forces" << std::endl;
            for (unsigned int m = 0; m < m_alchem_m; m++)
                {
                m_alchem_ext_energy[m] = Scalar(0.0);
                }
            }
        }

    // for each particle
    for (int i = 0; i < (int)m_pdata->getN(); i++)
        {
        // access the particle's position and type (MEM TRANSFER: 4 scalars)
        Scalar3 pi = make_scalar3(h_pos.data[i].x, h_pos.data[i].y, h_pos.data[i].z);
        unsigned int typei = __scalar_as_int(h_pos.data[i].w);

        // sanity check
        assert(typei < m_pdata->getNTypes());

        if (alchemy)
            {
            Scalar alpha_ij [m_alchem_m];

            if (timestep == m_nextAlchemTimeStep)
                {
                for (unsigned int m = 0; m < m_alchem_m; m++)
                    {
                    h_alpha.data[m*m_alchem_pitch+i].z = 0;
                    // what is this?
                    }
                }
            }

        // access diameter and charge (if needed)
        Scalar di = Scalar(0.0);
        Scalar qi = Scalar(0.0);
        if (evaluator::needsDiameter())
            di = h_diameter.data[i];
        if (evaluator::needsCharge())
            qi = h_charge.data[i];

        // initialize current particle force, potential energy, and virial to 0
        Scalar3 fi = make_scalar3(0, 0, 0);
        Scalar pei = 0.0;
        Scalar virialxxi = 0.0;
        Scalar virialxyi = 0.0;
        Scalar virialxzi = 0.0;
        Scalar virialyyi = 0.0;
        Scalar virialyzi = 0.0;
        Scalar virialzzi = 0.0;

        // loop over all of the neighbors of this particle
        const unsigned int myHead = h_head_list.data[i];
        const unsigned int size = (unsigned int)h_n_neigh.data[i];
        for (unsigned int k = 0; k < size; k++)
            {
            // access the index of this neighbor (MEM TRANSFER: 1 scalar)
            unsigned int j = h_nlist.data[myHead + k];
            assert(j < m_pdata->getN() + m_pdata->getNGhosts());

            // calculate dr_ji (MEM TRANSFER: 3 scalars / FLOPS: 3)
            Scalar3 pj = make_scalar3(h_pos.data[j].x, h_pos.data[j].y, h_pos.data[j].z);
            Scalar3 dx = pi - pj;

            // access the type of the neighbor particle (MEM TRANSFER: 1 scalar)
            unsigned int typej = __scalar_as_int(h_pos.data[j].w);
            assert(typej < m_pdata->getNTypes());

            // access diameter and charge (if needed)
            Scalar dj = Scalar(0.0);
            Scalar qj = Scalar(0.0);
            if (evaluator::needsDiameter())
                dj = h_diameter.data[j];
            if (evaluator::needsCharge())
                qj = h_charge.data[j];

            // apply periodic boundary conditions
            dx = box.minImage(dx);

            // calculate r_ij squared (FLOPS: 5)
            Scalar rsq = dot(dx, dx);

            // get parameters for this type pair
            unsigned int typpair_idx = m_typpair_idx(typei, typej);
            param_type param = h_params.data[typpair_idx];
            Scalar rcutsq = h_rcutsq.data[typpair_idx];
            Scalar ronsq = Scalar(0.0);
            if (m_shift_mode == xplor)
                ronsq = h_ronsq.data[typpair_idx];

            // design specifies that energies are shifted if
            // 1) shift mode is set to shift
            // or 2) shift mode is explor and ron > rcut
            bool energy_shift = false;
            if (m_shift_mode == shift)
                energy_shift = true;
            else if (m_shift_mode == xplor)
                {
                if (ronsq > rcutsq)
                    energy_shift = true;
                }

            if (alchemy)
                {
                // set up alchemical values for the pair
                for (unsigned int m = 0; m < m_alchem_m; m++)
                    {
                    alpha_ij[m] = Scalar(0.5) * (h_alpha.data[m*m_alchem_pitch+i].x + h_alpha.data[m*m_alchem_pitch+j].x);
                    }
                }

            // compute the force and potential energy
            Scalar force_divr = Scalar(0.0);
            Scalar pair_eng = Scalar(0.0);
            evaluator eval(rsq, rcutsq, param);

            if (alchemy)
                {
                if ((timestep == m_nextAlchemTimeStep) && (rsq < rcutsq))
                    {
                    // calculate and apply the alchemical derivaties
                    Scalar alchem_pair_energy [evaluator::alpha_M];
                    eval.evalDAlphaEnergy(alchem_pair_energy,alpha_ij,m_alchem_ext_energy);
                    for (unsigned int m = 0; m < m_alchem_m; m++)
                        {
                        h_alpha.data[m*m_alchem_pitch+i].z += Scalar(0.5) * alchem_pair_energy[m];
                        // change the size of the h_alpha to just be number of alphas?
                        }
                    }
                // apply the current alchemical parameters
                eval.AlchemParams(alpha_ij);
                }

            if (evaluator::needsDiameter())
                eval.setDiameter(di, dj);
            if (evaluator::needsCharge())
                eval.setCharge(qi, qj);

            bool evaluated = eval.evalForceAndEnergy(force_divr, pair_eng, energy_shift);

            if (evaluated)
                {
                // modify the potential for xplor shifting
                if (m_shift_mode == xplor)
                    {
                    if (rsq >= ronsq && rsq < rcutsq)
                        {
                        // Implement XPLOR smoothing (FLOPS: 16)
                        Scalar old_pair_eng = pair_eng;
                        Scalar old_force_divr = force_divr;

                        // calculate 1.0 / (xplor denominator)
                        Scalar xplor_denom_inv =
                            Scalar(1.0) / ((rcutsq - ronsq) * (rcutsq - ronsq) * (rcutsq - ronsq));

                        Scalar rsq_minus_r_cut_sq = rsq - rcutsq;
                        Scalar s = rsq_minus_r_cut_sq * rsq_minus_r_cut_sq *
                                   (rcutsq + Scalar(2.0) * rsq - Scalar(3.0) * ronsq) * xplor_denom_inv;
                        Scalar ds_dr_divr = Scalar(12.0) * (rsq - ronsq) * rsq_minus_r_cut_sq * xplor_denom_inv;

                        // make modifications to the old pair energy and force
                        pair_eng = old_pair_eng * s;
                        // note: I'm not sure why the minus sign needs to be there: my notes have a +
                        // But this is verified correct via plotting
                        force_divr = s * old_force_divr - ds_dr_divr * old_pair_eng;
                        }
                    }

                Scalar force_div2r = force_divr * Scalar(0.5);
                // add the force, potential energy and virial to the particle i
                // (FLOPS: 8)
                fi += dx*force_divr;
                pei += pair_eng * Scalar(0.5);
                if (compute_virial)
                    {
                    virialxxi += force_div2r*dx.x*dx.x;
                    virialxyi += force_div2r*dx.x*dx.y;
                    virialxzi += force_div2r*dx.x*dx.z;
                    virialyyi += force_div2r*dx.y*dx.y;
                    virialyzi += force_div2r*dx.y*dx.z;
                    virialzzi += force_div2r*dx.z*dx.z;
                    }

                // add the force to particle j if we are using the third law (MEM TRANSFER: 10 scalars / FLOPS: 8)
                // only add force to local particles
                if (third_law && j < m_pdata->getN())
                    {
                    unsigned int mem_idx = j;
                    h_force.data[mem_idx].x -= dx.x*force_divr;
                    h_force.data[mem_idx].y -= dx.y*force_divr;
                    h_force.data[mem_idx].z -= dx.z*force_divr;
                    h_force.data[mem_idx].w += pair_eng * Scalar(0.5);
                    if (compute_virial)
                        {
                        h_virial.data[0*m_virial_pitch+mem_idx] += force_div2r*dx.x*dx.x;
                        h_virial.data[1*m_virial_pitch+mem_idx] += force_div2r*dx.x*dx.y;
                        h_virial.data[2*m_virial_pitch+mem_idx] += force_div2r*dx.x*dx.z;
                        h_virial.data[3*m_virial_pitch+mem_idx] += force_div2r*dx.y*dx.y;
                        h_virial.data[4*m_virial_pitch+mem_idx] += force_div2r*dx.y*dx.z;
                        h_virial.data[5*m_virial_pitch+mem_idx] += force_div2r*dx.z*dx.z;
                        }
                    }
                }
            }

        // finally, increment the force, potential energy and virial for particle i
        unsigned int mem_idx = i;
        h_force.data[mem_idx].x += fi.x;
        h_force.data[mem_idx].y += fi.y;
        h_force.data[mem_idx].z += fi.z;
        h_force.data[mem_idx].w += pei;
        if (compute_virial)
            {
            h_virial.data[0*m_virial_pitch+mem_idx] += virialxxi;
            h_virial.data[1*m_virial_pitch+mem_idx] += virialxyi;
            h_virial.data[2*m_virial_pitch+mem_idx] += virialxzi;
            h_virial.data[3*m_virial_pitch+mem_idx] += virialyyi;
            h_virial.data[4*m_virial_pitch+mem_idx] += virialyzi;
            h_virial.data[5*m_virial_pitch+mem_idx] += virialzzi;
            }
        }

    if (m_prof) m_prof->pop();
    }

#ifdef ENABLE_MPI
/*! \param timestep Current time step
 */
<<<<<<< HEAD
template < class evaluator, bool alchemy>
CommFlags PotentialPair< evaluator, alchemy >::getRequestedCommFlags(unsigned int timestep)
=======
template < class evaluator >
CommFlags PotentialPair< evaluator >::getRequestedCommFlags(uint64_t timestep)
>>>>>>> 13fd256f
    {
    CommFlags flags = CommFlags(0);

    if (evaluator::needsCharge())
        flags[comm_flag::charge] = 1;

    if (evaluator::needsDiameter())
        flags[comm_flag::diameter] = 1;

    flags |= ForceCompute::getRequestedCommFlags(timestep);

    return flags;
    }
#endif


//! function to compute the energy between two lists of particles.
//! strictly speaking tags1 and tags2 should be disjoint for the result to make any sense.
//! \param energy is the sum of the energies between all particles in tags1 and tags2, U = \sum_{i \in tags1, j \in tags2} u_{ij}.
template< class evaluator, bool alchemy>
template< class InputIterator >
inline void PotentialPair< evaluator, alchemy >::computeEnergyBetweenSets(   InputIterator first1, InputIterator last1,
                                                                    InputIterator first2, InputIterator last2,
                                                                    Scalar& energy )
    {
    // start the profile for this compute
    if (m_prof) m_prof->push(m_prof_name);

    if( first1 == last1 || first2 == last2 )
        return;

    #ifdef ENABLE_MPI
    if (m_comm)
        {
        // temporarily add tag comm flag
        CommFlags old_flags = m_comm->getFlags();
        CommFlags new_flags = old_flags;
        new_flags[comm_flag::tag] = 1;
        m_comm->setFlags(new_flags);

        // force communication
        m_comm->migrateParticles();
        m_comm->exchangeGhosts();

        // reset the old flags
        m_comm->setFlags(old_flags);
        }
    #endif

    energy = Scalar(0.0);

    ArrayHandle<Scalar4> h_pos(m_pdata->getPositions(), access_location::host, access_mode::read);
    ArrayHandle< unsigned int > h_rtags(m_pdata->getRTags(), access_location::host, access_mode::read);
    ArrayHandle<Scalar> h_diameter(m_pdata->getDiameters(), access_location::host, access_mode::read);
    ArrayHandle<Scalar> h_charge(m_pdata->getCharges(), access_location::host, access_mode::read);

    const BoxDim& box = m_pdata->getGlobalBox();
    ArrayHandle<Scalar> h_ronsq(m_ronsq, access_location::host, access_mode::read);
    ArrayHandle<Scalar> h_rcutsq(m_rcutsq, access_location::host, access_mode::read);
    ArrayHandle<param_type> h_params(m_params, access_location::host, access_mode::read);

    // for each particle in tags1
    while (first1 != last1)
        {
        unsigned int i = h_rtags.data[*first1]; first1++;
        if (i >= m_pdata->getN()) // not owned by this processor.
            continue;
        // access the particle's position and type (MEM TRANSFER: 4 scalars)
        Scalar3 pi = make_scalar3(h_pos.data[i].x, h_pos.data[i].y, h_pos.data[i].z);
        unsigned int typei = __scalar_as_int(h_pos.data[i].w);

        // sanity check
        assert(typei < m_pdata->getNTypes());

        // access diameter and charge (if needed)
        Scalar di = Scalar(0.0);
        Scalar qi = Scalar(0.0);
        if (evaluator::needsDiameter())
            di = h_diameter.data[i];
        if (evaluator::needsCharge())
            qi = h_charge.data[i];

        // loop over all particles in tags2
        for (InputIterator iter = first2; iter != last2; ++iter)
            {
            // access the index of this neighbor (MEM TRANSFER: 1 scalar)
            unsigned int j = h_rtags.data[*iter];
            if (j >= m_pdata->getN() + m_pdata->getNGhosts()) // not on this processor at all
                continue;
            // calculate dr_ji (MEM TRANSFER: 3 scalars / FLOPS: 3)
            Scalar3 pj = make_scalar3(h_pos.data[j].x, h_pos.data[j].y, h_pos.data[j].z);
            Scalar3 dx = pi - pj;

            // access the type of the neighbor particle (MEM TRANSFER: 1 scalar)
            unsigned int typej = __scalar_as_int(h_pos.data[j].w);
            assert(typej < m_pdata->getNTypes());

            // access diameter and charge (if needed)
            Scalar dj = Scalar(0.0);
            Scalar qj = Scalar(0.0);
            if (evaluator::needsDiameter())
                dj = h_diameter.data[j];
            if (evaluator::needsCharge())
                qj = h_charge.data[j];

            // apply periodic boundary conditions
            dx = box.minImage(dx);

            // calculate r_ij squared (FLOPS: 5)
            Scalar rsq = dot(dx, dx);

            // get parameters for this type pair
            unsigned int typpair_idx = m_typpair_idx(typei, typej);
            param_type param = h_params.data[typpair_idx];
            Scalar rcutsq = h_rcutsq.data[typpair_idx];
            Scalar ronsq = Scalar(0.0);
            if (m_shift_mode == xplor)
                ronsq = h_ronsq.data[typpair_idx];

            // design specifies that energies are shifted if
            // 1) shift mode is set to shift
            // or 2) shift mode is explor and ron > rcut
            bool energy_shift = false;
            if (m_shift_mode == shift)
                energy_shift = true;
            else if (m_shift_mode == xplor)
                {
                if (ronsq > rcutsq)
                    energy_shift = true;
                }

            // compute the force and potential energy
            Scalar force_divr = Scalar(0.0);
            Scalar pair_eng = Scalar(0.0);
            evaluator eval(rsq, rcutsq, param);
            if (evaluator::needsDiameter())
                eval.setDiameter(di, dj);
            if (evaluator::needsCharge())
                eval.setCharge(qi, qj);

            bool evaluated = eval.evalForceAndEnergy(force_divr, pair_eng, energy_shift);

            if (evaluated)
                {
                // modify the potential for xplor shifting
                if (m_shift_mode == xplor)
                    {
                    if (rsq >= ronsq && rsq < rcutsq)
                        {
                        // Implement XPLOR smoothing (FLOPS: 16)
                        Scalar old_pair_eng = pair_eng;
                        Scalar old_force_divr = force_divr;

                        // calculate 1.0 / (xplor denominator)
                        Scalar xplor_denom_inv =
                            Scalar(1.0) / ((rcutsq - ronsq) * (rcutsq - ronsq) * (rcutsq - ronsq));

                        Scalar rsq_minus_r_cut_sq = rsq - rcutsq;
                        Scalar s = rsq_minus_r_cut_sq * rsq_minus_r_cut_sq *
                                   (rcutsq + Scalar(2.0) * rsq - Scalar(3.0) * ronsq) * xplor_denom_inv;
                        Scalar ds_dr_divr = Scalar(12.0) * (rsq - ronsq) * rsq_minus_r_cut_sq * xplor_denom_inv;

                        // make modifications to the old pair energy and force
                        pair_eng = old_pair_eng * s;
                        // note: I'm not sure why the minus sign needs to be there: my notes have a +
                        // But this is verified correct via plotting
                        force_divr = s * old_force_divr - ds_dr_divr * old_pair_eng;
                        }
                    }
                energy += pair_eng;
                }
            }
        }
    #ifdef ENABLE_MPI
    if (this->m_pdata->getDomainDecomposition())
        {
        MPI_Allreduce(MPI_IN_PLACE, &energy, 1, MPI_HOOMD_SCALAR, MPI_SUM, m_exec_conf->getMPICommunicator());
        }
    #endif

    if (m_prof) m_prof->pop();
    }

//! Calculates the energy between two lists of particles.
template < class evaluator, bool alchemy >
Scalar PotentialPair< evaluator, alchemy >::computeEnergyBetweenSetsPythonList(  pybind11::array_t<int, pybind11::array::c_style> tags1,
                                                                        pybind11::array_t<int, pybind11::array::c_style> tags2 )
    {
    Scalar eng = 0.0;
    if (tags1.ndim() != 1)
        throw std::domain_error("error: ndim != 2");
    unsigned int* itags1 = (unsigned int*)tags1.mutable_data();

    if (tags2.ndim() != 1)
        throw std::domain_error("error: ndim != 2");
    unsigned int* itags2 = (unsigned int*)tags2.mutable_data();
    computeEnergyBetweenSets(   itags1, itags1 + tags1.size(),
                                itags2, itags2 + tags2.size(),
                                eng);
    return eng;
    }

/*! \returns a numpy array that wraps the alchem data element.
    The raw data is referenced by the numpy array, modifications to the numpy array will modify the information
*/

template < class evaluator, bool alchemy >
pybind11::object PotentialPair< evaluator, alchemy >::getAlchemNP()
    {
    if (alchemy)
        {
        ArrayHandle<Scalar3> h_alchem(m_alchem, access_location::host, access_mode::readwrite);

        std::vector<intp> dims(3);
        dims[0] = m_pdata->getMaxN();
        dims[1] = evaluator::alpha_M;
        dims[2] = 3;
        return pybind11::object(num_util::makeNumFromData((Scalar*)&h_alchem.data[0], dims),false);
        }
    else std::throw('')
    }

template < class evaluator, bool alchemy >
Scalar PotentialPair< evaluator, alchemy >::getAlchemExtEnergy(unsigned int m)
    {
    return m_alchem_ext_energy[m]/m_pdata->getN();
        }


//! Export this pair potential to python
/*! \param name Name of the class in the exported python module
    \tparam T Class type to export. \b Must be an instantiated PotentialPair class template.
*/
template < class T > void export_PotentialPair(pybind11::module& m, const std::string& name)
    {
    pybind11::class_<T, ForceCompute, std::shared_ptr<T> > potentialpair(m, name.c_str());
    potentialpair.def(pybind11::init< std::shared_ptr<SystemDefinition>, std::shared_ptr<NeighborList>, const std::string& >())
        .def("setParams", &T::setParamsPython)
        .def("getParams", &T::getParams)
        .def("setRCut", &T::setRCutPython)
        .def("getRCut", &T::getRCut)
        .def("setROn", &T::setROnPython)
        .def("getROn", &T::getROn)
        .def_property("mode", &T::getShiftMode, &T::setShiftModePython)
        .def("computeEnergyBetweenSets", &T::computeEnergyBetweenSetsPythonList)
        .def("slotWriteGSDShapeSpec", &T::slotWriteGSDShapeSpec)
        .def("connectGSDShapeSpec", &T::connectGSDShapeSpec)
        .def("getAlchemNP", &T::getAlchemNP) //how to add if here?
    ;
    }


#endif // __POTENTIAL_PAIR_H__<|MERGE_RESOLUTION|>--- conflicted
+++ resolved
@@ -580,13 +580,8 @@
 /*! \param quantity Name of the log value to get
     \param timestep Current timestep of the simulation
 */
-<<<<<<< HEAD
-template < class evaluator, bool alchemy >
-Scalar PotentialPair< evaluator, alchemy >::getLogValue(const std::string& quantity, unsigned int timestep)
-=======
-template< class evaluator >
-Scalar PotentialPair< evaluator >::getLogValue(const std::string& quantity, uint64_t timestep)
->>>>>>> 13fd256f
+template < class evaluator, bool alchemy >
+Scalar PotentialPair< evaluator, alchemy >::getLogValue(const std::string& quantity, uint64_t timestep)
     {
     if (quantity == m_log_name)
         {
@@ -606,13 +601,8 @@
 
     \param timestep specifies the current time step of the simulation
 */
-<<<<<<< HEAD
-template < class evaluator, bool alchemy >
-void PotentialPair< evaluator, alchemy >::computeForces(unsigned int timestep)
-=======
-template< class evaluator >
-void PotentialPair< evaluator >::computeForces(uint64_t timestep)
->>>>>>> 13fd256f
+template < class evaluator, bool alchemy >
+void PotentialPair< evaluator, alchemy >::computeForces(uint64_t timestep)
     {
     // start by updating the neighborlist
     m_nlist->compute(timestep);
@@ -883,13 +873,8 @@
 #ifdef ENABLE_MPI
 /*! \param timestep Current time step
  */
-<<<<<<< HEAD
 template < class evaluator, bool alchemy>
-CommFlags PotentialPair< evaluator, alchemy >::getRequestedCommFlags(unsigned int timestep)
-=======
-template < class evaluator >
-CommFlags PotentialPair< evaluator >::getRequestedCommFlags(uint64_t timestep)
->>>>>>> 13fd256f
+CommFlags PotentialPair< evaluator, alchemy >::getRequestedCommFlags(uint64_t timestep)
     {
     CommFlags flags = CommFlags(0);
 
