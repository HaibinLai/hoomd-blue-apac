// Copyright (c) 2009-2018 The Regents of the University of Michigan
// This file is part of the HOOMD-blue project, released under the BSD 3-Clause License.


// Maintainer: jglaser

#include "AllDriverAnisoPotentialPairGPU.cuh"

/*! \file AllDriverAnisoPotentialPairGPU.cu
    \brief Defines the driver functions for computing all types of anisotropic pair forces on the GPU
*/

cudaError_t gpu_compute_pair_aniso_forces_gb(const a_pair_args_t& pair_args,
            const EvaluatorPairGB::param_type* d_param,
            const EvaluatorPairGB::shape_param_type* d_shape_param)
    {
    return gpu_compute_pair_aniso_forces<EvaluatorPairGB>(pair_args, d_param, d_shape_param);
    }

cudaError_t gpu_compute_pair_aniso_forces_dipole(const a_pair_args_t& pair_args,
            const EvaluatorPairDipole::param_type* d_param,
            const EvaluatorPairDipole::shape_param_type* d_shape_param)
    {
<<<<<<< HEAD
    return gpu_compute_pair_aniso_forces<EvaluatorPairDipole>(pair_args, d_param);
    }

cudaError_t gpu_compute_pair_aniso_forces_ALJ_2D(const a_pair_args_t& pair_args,
            const EvaluatorPairALJ<2>::param_type* d_param)
    {
    return gpu_compute_pair_aniso_forces<EvaluatorPairALJ<2> >(pair_args, d_param);
    }

cudaError_t gpu_compute_pair_aniso_forces_ALJ_3D(const a_pair_args_t& pair_args,
            const EvaluatorPairALJ<3>::param_type* d_param)
    {
    return gpu_compute_pair_aniso_forces<EvaluatorPairALJ<3> >(pair_args, d_param);
=======
    return gpu_compute_pair_aniso_forces<EvaluatorPairDipole>(pair_args, d_param, d_shape_param);
>>>>>>> 8aad799b
    }<|MERGE_RESOLUTION|>--- conflicted
+++ resolved
@@ -21,8 +21,7 @@
             const EvaluatorPairDipole::param_type* d_param,
             const EvaluatorPairDipole::shape_param_type* d_shape_param)
     {
-<<<<<<< HEAD
-    return gpu_compute_pair_aniso_forces<EvaluatorPairDipole>(pair_args, d_param);
+    return gpu_compute_pair_aniso_forces<EvaluatorPairDipole>(pair_args, d_param, d_shape_param);
     }
 
 cudaError_t gpu_compute_pair_aniso_forces_ALJ_2D(const a_pair_args_t& pair_args,
@@ -35,7 +34,4 @@
             const EvaluatorPairALJ<3>::param_type* d_param)
     {
     return gpu_compute_pair_aniso_forces<EvaluatorPairALJ<3> >(pair_args, d_param);
-=======
-    return gpu_compute_pair_aniso_forces<EvaluatorPairDipole>(pair_args, d_param, d_shape_param);
->>>>>>> 8aad799b
     }