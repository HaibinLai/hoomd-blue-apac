// Copyright (c) 2009-2016 The Regents of the University of Michigan
// This file is part of the HOOMD-blue project, released under the BSD 3-Clause License.


// Maintainer: jglaser

/*! \file Communicator.h
    \brief Defines the Communicator class
*/

#ifdef ENABLE_MPI

#ifndef __COMMUNICATOR_H__
#define __COMMUNICATOR_H__

#define NCORNER 8
#define NEDGE 12
#define NFACE 6

#include "HOOMDMath.h"
#include "GPUArray.h"
#include "GPUVector.h"
#include "ParticleData.h"
#include "BondedGroupData.h"
#include "DomainDecomposition.h"

#include <memory>
#include <hoomd/extern/nano-signal-slot/nano_signal_slot.hpp>

#ifndef NVCC
#include <hoomd/extern/pybind/include/pybind11/pybind11.h>
#endif

#include "Autotuner.h"

/*! \ingroup hoomd_lib
    @{
*/

/*! \defgroup communication Communication
    \brief All classes that are related to communication via MPI.

    \details See \ref page_dev_info for more information
*/

/*! @}
*/

//! a define to indicate API requirements
#define HOOMD_COMM_GHOST_LAYER_WIDTH_REQUEST

//! Forward declarations for some classes
class SystemDefinition;
class Profiler;
struct BoxDim;
class ParticleData;

// in 3d, there are 27 neighbors max.
#define NEIGH_MAX 27

//! Optional flags to enable communication of certain ParticleData fields for ghost particles
struct comm_flag
    {
    //! The enum
    enum Enum
        {
        tag,         //! Bit id in CommFlags for particle tags
        position,    //! Bit id in CommFlags for particle positions
        charge,      //! Bit id in CommFlags for particle charge
        diameter,    //! Bit id in CommFlags for particle diameter
        velocity,    //! Bit id in CommFlags for particle velocity
        orientation, //! Bit id in CommFlags for particle orientation
        body,        //! Bit id in CommFlags for particle body id
        image,       //! Bit id in CommFlags for particle image
        net_force,   //! Communicate net force
        net_torque,  //! Communicate net torque
        net_virial   //! Communicate net virial
        };
    };

//! Bitset to determine required ghost communication fields
typedef std::bitset<32> CommFlags;

//! A compact storage for rank information
template<typename ranks_t>
struct rank_element
    {
    ranks_t ranks;
    unsigned int mask;
    unsigned int tag;
    };


//! <b>Class that handles MPI communication</b>
/*! This class implements the communication algorithms that are used in parallel simulations.
 * In the communication pattern used here, every processor exchanges particle data with its
 * six next neighbors lying along the three spatial axes. The original implementation of the communication scheme is
 * described in \cite Plimpton1995.
 *
 * The communication scheme consists of three stages.
 *
 *
 * -# <b> First stage</b>: Atom migration (migrateParticles())
 * <br> Atoms that have left the current domain boundary are deleted from the current processor, exchanged with neighboring
 * processors, and particles received from neighboring processors are added to the system.
 * Atoms are exchanged only infrequently, i.e. only in those steps where the neighbor list needs to be rebuilt.
 * In all other time steps, the processor that currently owns the particle continues to update its position, even if the particle
 * has moved outside the domain boundaries. It is guaruanteed that the processor can correctly calculate the forces
 * on its particles, by maintaining a current list of so-called 'ghost particle' positions.
 *
 * -# <b> Second stage</b>: Ghost exchange (exchangeGhosts())
 * <br>A list of local ghost atoms is constructed. These are atoms that are found within a distance of \f$ r_{\mathrm{cut}} + r_{\mathrm{buff}} \f$
 * from a neighboring processor's boundary (see also NeighborList). The neighboring processors need this information in order
 * to calculate the forces on their local atoms correctly. After construction of the ghost particle list, the positions of these atoms are communicated
 * to the neighboring processors.
 *
 * -# <b> Third stage</b>: Update of ghost positions (updateGhosts())
 * <br> If it is not necessary to renew the list of ghost particles (i.e. when no particle in the global system has moved more than a
 * distance \f$ r_{\mathrm{buff}}/2 \f$), we use the current ghost particle list to update the ghost positions on the neighboring
 * processors.
 *
 * Stages \b one and \b two are performed before every neighbor list build, stage \b three is executed in all other steps (before the calculation
 * of forces).
 *
 * <b>Implementation details:</b>
 *
 * In every stage, particles are subsequently exchanged in six directions:
 *
 * -# send particles to the east, receive from the west
 * -# send particles to the west, receive from the east
 * -# send particles to the north, receive from the south
 * -# send particles to the south, receive from the north
 * -# send particles upwards, receive particles from below
 * -# send particles downwards, receive particles from above.
 *
 * After every step, particles already received from a neighbor in one of the previous steps are added
 * to the list of particles considered for sending. E.g. a particle that is migrating to the processor
 * north-east of the present one is first sent to the processor in the east. This processor then forwards it
 * to its northern neighbor.
 *
 * In stage one, by deleting particles immediately after sending, the processor that sends the particle transfers
 * ownership of the particle to its neighboring processor. In this way it is guaranteed that the decision about where
 * to send the particle to is always made by one and only one processor. This ensure that the total number of particles remains
 * constant (no particle can get lost).
 *
 * In stage two and three, ghost atoms received from a neighboring processor are always included in the local
 * ghost atom lists, and they maybe replicated to more neighboring processors by the communication pattern
 * described above.
 * \ingroup communication
 */
class Communicator
    {
    public:
        //! Constructor
        /*! \param sysdef system definition the communicator is associated with
         *  \param decomposition Information about the decomposition of the global simulation domain
         */
        Communicator(std::shared_ptr<SystemDefinition> sysdef,
                     std::shared_ptr<DomainDecomposition> decomposition);
        virtual ~Communicator();


        //! \name accessor methods
        //@{

        //! Set the profiler.
        /*! \param prof Profiler to use with this class
         */
        void setProfiler(std::shared_ptr<Profiler> prof)
            {
            m_prof = prof;
            }

        //! Subscribe to list of functions that determine when the particles are migrated
        /*! This method keeps track of all functions that may request particle migration.
         * \return A Nano::Signal object reference to be used for connect and disconnect calls.
         */
        Nano::Signal<bool(unsigned int timestep)>& getMigrateSignal()
            {
            return m_migrate_requests;
            }

        //! Subscribe to list of functions that request a minimum ghost layer width
        /*! This method keeps track of all functions that request a minimum ghost layer widht
         * The actual ghost layer width is chosen from the max over the inputs
         * \return A connection to the present class
         */
        Nano::Signal<Scalar (unsigned int)>& getGhostLayerWidthRequestSignal()
            {
            return m_ghost_layer_width_requests;
            }

        //! Subscribe to list of functions that request a minimum extra ghost layer width (added to the maximum ghost layer)
        /*! This method keeps track of all functions that request a minimum ghost layer widht
         * The actual ghost layer width is chosen from the max over the inputs
         * \return A connection to the present class
         */
        Nano::Signal<Scalar (unsigned int)>& getExtraGhostLayerWidthRequestSignal()
            {
            return m_extra_ghost_layer_width_requests;
            }


        //! Subscribe to list of functions that determine the communication flags
        /*! This method keeps track of all functions that may request communication flags
         * \return A connection to the present class
         */
        Nano::Signal<CommFlags (unsigned int timestep)>& getCommFlagsRequestSignal()
            {
            return m_requested_flags;
            }


        //! Subscribe to list of call-backs for ghost communication
        /*!
         * A subscribing function is passed a reference to the ghost plans array
         * which it can then update
         *
         * \param subscriber The callback
         * \returns a connection to this class
         */
        Nano::Signal<void (const GPUArray<unsigned int> &)>& getCommunicationCallbackSignal()
            {
            return m_comm_callbacks;
            }

        //! Subscribe to list of *optional* call-backs for computation using ghost particles
        /*!
         * Subscribe to a list of call-backs that precompute quantities using information about ghost particles
         * before awaiting the result of the particle migration check.
         *
         * \param subscriber The callback
         * \return A Nano::Signal object reference to be used for connect and disconnect calls.
         */
        Nano::Signal<void (unsigned int timestep)>& getComputeCallbackSignal()
            {
            return m_compute_callbacks;
            }

        //! Get the ghost communication flags
        CommFlags getFlags() { return m_flags; }

        //! Get the number of unique neighbors
        unsigned int getNUniqueNeighbors() const
            {
            return m_n_unique_neigh;
            }

        //! Get the array of unique neighbors
        const GPUArray<unsigned int>& getUniqueNeighbors() const
            {
            return m_unique_neighbors;
            }

        //! Get the current ghost layer width array
        const GPUArray<Scalar>& getGhostLayerWidth() const
            {
            return m_r_ghost;
            }

        //! Get the current maximum ghost layer width
        Scalar getGhostLayerMaxWidth() const
            {
            return m_r_ghost_max + m_r_extra_ghost_max;
            }

        //! Set the ghost communication flags
        /*! \note Flags will be available after the next call to communicate().
         */
        void setFlags(const CommFlags& flags) { m_flags = flags; }

        //@}

        //! \name communication methods
        //@{

        /*! Interface to the communication methods.
         * This method is supposed to be called every time step and automatically performs all necessary
         * communication steps.
         */
        void communicate(unsigned int timestep);

        //@}

        //! Force particle migration
        void forceMigrate()
            {
            // prevent recursive force particle migration
            if (! m_is_communicating)
                m_force_migrate = true;
            }

        /*! Exchange positions of ghost particles
         * Using the previously constructed ghost exchange lists, ghost positions are updated on the
         * neighboring processors.
         *
         * This routine uses non-blocking MPI communication, to make it possible to overlap
         * additional computation or communication during the update substep. To complete
         * the communication, call finishUpdateGhosts()
         *
         * \param timestep The time step
         *
         * \pre The ghost exchange list has been constructed in a previous time step, using exchangeGhosts().
         * \post The ghost positions on the neighboring processors are current
         */
        virtual void beginUpdateGhosts(unsigned int timestep);

        /*! Finish ghost update
         *
         * \param timestep The time step
         */
        virtual void finishUpdateGhosts(unsigned int timestep)
            {
            // the base class implementation is currently empty
            m_comm_pending = false;
            }

        /*! Communicate the net particle force
         * \parm timestep The time step
         */
        virtual void updateNetForce(unsigned int timestep);

        /*! This methods finds all the particles that are no longer inside the domain
         * boundaries and transfers them to neighboring processors.
         *
         * Particles sent to a neighbor are deleted from the local particle data.
         * Particles received from a neighbor in one of the six communication steps
         * are added to the local particle data, and are also considered for forwarding to a neighbor
         * in the subseqent communication steps.
         *
         * \post Every particle on every processor can be found inside the local domain boundaries.
         */
        virtual void migrateParticles();

        /*! Particles that are within r_ghost from a neighboring domain's boundary are exchanged with the
         * processor that is responsible for it. Only information needed for calulating the forces (i.e.
         * particle position, type, charge and diameter) is exchanged.
         *
         * \post A list of ghost atom tags has been constructed which can be used for updating the
         *       the ghost positions, until a new list is constructed. Ghost particle positions on the
         *       neighboring processors are current.
         */
        virtual void exchangeGhosts();

        //! \name Enumerations
        //@{

        //! Enumeration of the faces of the simulation box
        /*! Their order determines the communication pattern, these must be three pairs
            of opposite directions.
         */
        enum faceEnum
            {
            face_east = 0,
            face_west,
            face_north,
            face_south,
            face_up,
            face_down
            };

        //! The flags used for indicating the itinerary of a ghost particle
        enum Enum
            {
            send_east = 1,
            send_west = 2,
            send_north = 4,
            send_south = 8,
            send_up = 16,
            send_down = 32
            };

        //@}

        //! Set autotuner parameters
        /*! \param enable Enable/disable autotuning
            \param period period (approximate) in time steps when returning occurs

            Derived classes should override this to set the parameters of their autotuners.
        */
        virtual void setAutotunerParams(bool enable, unsigned int period)
            { }

    protected:
        //! Helper class to perform the communication tasks related to bonded groups
        template<class group_data>
        class GroupCommunicator
            {
            public:
                typedef struct rank_element<typename group_data::ranks_t> rank_element_t;
                typedef typename group_data::packed_t group_element_t;

                //! Constructor
                GroupCommunicator(Communicator& comm, std::shared_ptr<group_data> gdata);

                //! Migrate groups
                /*! \param incomplete If true, mark all groups that have non-local members and update local
                 *         member rank information. Otherwise, mark only groups flagged for communication
                 *         in particle data
                 *  \param local_multiple If true, a group may be split across several ranks
                 * A group is marked for sending by setting its rtag to GROUP_NOT_LOCAL, and by updating
                 * the rank information with the destination ranks (or the local ranks if incomplete=true)
                 */
                void migrateGroups(bool incomplete, bool local_multiple);

                //! Mark ghost particles
                /* All particles that need to be sent as ghosts because they are members
                 * of incomplete groups are marked, and destination ranks are compute accordingly.
                 *
                 * \param plans Array of particle plans to write to
                 * \param mask Mask for allowed sending directions
                 */
                void markGhostParticles(const GPUArray<unsigned int>& plans, unsigned int mask);

                //! Copy 'ghost groups' between domains
                /*! Both members of a ghost group are inside the ghost layer
                 *
                 * \param plans The ghost particle send directions determined by Communicator
                 * \param mask Mask for allowed sending directions
                 */
                void exchangeGhostGroups(const GPUArray<unsigned int>& plans, unsigned int mask);

            private:
                Communicator& m_comm;                            //!< The outer class
                std::shared_ptr<const ExecutionConfiguration> m_exec_conf; //< The execution configuration
                std::shared_ptr<group_data> m_gdata;           //!< The group data

                std::vector<rank_element_t> m_ranks_sendbuf;     //!< Send buffer for rank elements
                std::vector<rank_element_t> m_ranks_recvbuf;     //!< Receive buffer for rank elements

                std::vector<typename group_data::packed_t> m_groups_sendbuf;     //!< Send buffer for group elements
                std::vector<typename group_data::packed_t> m_groups_recvbuf;     //!< Receive buffer for group elements
            };

        //! Returns true if we are communicating particles along a given direction
        /*! \param dir Direction to return dimensions for
         */
        bool isCommunicating(unsigned int dir) const
            {
            assert(dir < 6);
            const Index3D& di = m_decomposition->getDomainIndexer();

            bool res = true;

            if ((dir==0 || dir == 1) && di.getW() == 1)
                res = false;
            if ((dir==2 || dir == 3) && di.getH() == 1)
                res = false;
            if ((dir==4 || dir == 5) && di.getD() == 1)
                res = false;

            return res;
            }

        //! Helper function to update the shifted box for ghost particle PBC
        const BoxDim getShiftedBox() const;

        std::shared_ptr<SystemDefinition> m_sysdef;                 //!< System definition
        std::shared_ptr<ParticleData> m_pdata;                      //!< Particle data
        std::shared_ptr<const ExecutionConfiguration> m_exec_conf;  //!< Execution configuration
        const MPI_Comm m_mpi_comm; //!< MPI communciator
        std::shared_ptr<DomainDecomposition> m_decomposition;       //!< Domain decomposition information
        std::shared_ptr<Profiler> m_prof;                           //!< Profiler

        bool m_is_communicating;               //!< Whether we are currently communicating
        bool m_force_migrate;                  //!< True if particle migration is forced

        unsigned int m_is_at_boundary[6];      //!< Array of flags indicating whether this box lies at a global boundary

        GPUArray<unsigned int> m_neighbors;            //!< Neighbor ranks
        GPUArray<unsigned int> m_unique_neighbors;     //!< Neighbor ranks w/duplicates removed
        GPUArray<unsigned int> m_adj_mask;             //!< Adjacency mask for every neighbor
        unsigned int m_nneigh;                         //!< Number of neighbors
        unsigned int m_n_unique_neigh;                 //!< Number of unique neighbors
        GPUArray<unsigned int> m_begin;                //!< Begin index for every neighbor in send buf
        GPUArray<unsigned int> m_end;                  //!< End index for every neighbor in send buf

        GPUVector<Scalar4> m_pos_copybuf;         //!< Buffer for particle positions to be copied
        GPUVector<Scalar> m_charge_copybuf;       //!< Buffer for particle charges to be copied
        GPUVector<Scalar> m_diameter_copybuf;     //!< Buffer for particle diameters to be copied
        GPUVector<unsigned int> m_body_copybuf;   //!< Buffer for particle body ids to be copied
        GPUVector<int3> m_image_copybuf;          //!< Buffer for particle body ids to be copied
        GPUVector<Scalar4> m_velocity_copybuf;    //!< Buffer for particle velocities to be copied
        GPUVector<Scalar4> m_orientation_copybuf; //!< Buffer for particle orientation to be copied
        GPUVector<unsigned int> m_plan_copybuf;  //!< Buffer for particle plans
        GPUVector<unsigned int> m_tag_copybuf;    //!< Buffer for particle tags
        GPUVector<Scalar4> m_netforce_copybuf;    //!< Buffer for net force
        GPUVector<Scalar4> m_nettorque_copybuf;   //!< Buffer for net torque
        GPUVector<Scalar> m_netvirial_copybuf;   //!< Buffer for net virial
        GPUVector<Scalar> m_netvirial_recvbuf;   //!< Buffer for net virial (receive)

        GPUVector<unsigned int> m_copy_ghosts[6]; //!< Per-direction list of indices of particles to send as ghosts
        unsigned int m_num_copy_ghosts[6];       //!< Number of local particles that are sent to neighboring processors
        unsigned int m_num_recv_ghosts[6];       //!< Number of ghosts received per direction

        BoxDim m_global_box;                     //!< Global simulation box
        GPUArray<Scalar> m_r_ghost;              //!< Width of ghost layer
        GPUArray<Scalar> m_r_ghost_body;         //!< Extra ghost width for rigid bodies
        Scalar m_r_ghost_max;                    //!< Maximum ghost layer width
        Scalar m_r_extra_ghost_max;              //!< Maximum extra ghost layer width

        unsigned int m_ghosts_added;             //!< Number of ghosts added
        bool m_has_ghost_particles;              //!< True if we have a current copy of ghost particles

        //! Update the ghost width array
        void updateGhostWidth();

        GPUVector<unsigned int> m_plan;          //!< Array of per-direction flags that determine the sending route

        Nano::Signal<bool(unsigned int timestep)>
            m_migrate_requests; //!< List of functions that may request particle migration

        Nano::Signal<CommFlags(unsigned int timestep) >
            m_requested_flags;  //!< List of functions that may request ghost communication flags

        Nano::Signal<Scalar(unsigned int type) >
            m_ghost_layer_width_requests;  //!< List of functions that request a minimum ghost layer width

        Nano::Signal<Scalar(unsigned int type) >
            m_extra_ghost_layer_width_requests;  //!< List of functions that request an extra ghost layer width

        Nano::Signal<void (unsigned int timestep)>
            m_compute_callbacks;   //!< List of functions that are called after ghost communication

        Nano::Signal<void (const GPUArray<unsigned int>& )>
            m_comm_callbacks;   //!< List of functions that are called after the compute callbacks

        CommFlags m_flags;                       //!< The ghost communication flags
        CommFlags m_last_flags;                       //!< Flags of last ghost exchange

        bool m_comm_pending;                     //!< If true, a communication is in process
        std::vector<MPI_Request> m_reqs;         //!< List of pending MPI requests

        /* Bonds communication */
        bool m_bonds_changed;                          //!< True if bond information needs to be refreshed
        void setBondsChanged()
            {
            m_bonds_changed = true;
            }

        /* Angles communication */
        bool m_angles_changed;                          //!< True if angle information needs to be refreshed
        void setAnglesChanged()
            {
            m_angles_changed = true;
            }

        /* Dihedrals communication */
        bool m_dihedrals_changed;                          //!< True if dihedral information needs to be refreshed
        void setDihedralsChanged()
            {
            m_dihedrals_changed = true;
            }

        /* Impropers communication */
        bool m_impropers_changed;                          //!< True if improper information needs to be refreshed
        void setImpropersChanged()
            {
            m_impropers_changed = true;
            }

        /* Constraints communication */
        bool m_constraints_changed;                          //!< True if constraint information needs to be refreshed
        void setConstraintsChanged()
            {
            m_constraints_changed = true;
            }

        /* Pairs communication */
        bool m_pairs_changed;                          //!< True if pair information needs to be refreshed
        void setPairsChanged()
            {
            m_pairs_changed = true;
            }

        //! Remove tags of ghost particles
        virtual void removeGhostParticleTags();

        // check if box is sufficiently large for communication
        void checkBoxSize()
            {
            Scalar3 L= m_pdata->getBox().getNearestPlaneDistance();
            const Index3D& di = m_decomposition->getDomainIndexer();

            Scalar r_ghost_max = getGhostLayerMaxWidth();
            if ((r_ghost_max >= L.x/Scalar(2.0) && di.getW() > 1) ||
                (r_ghost_max >= L.y/Scalar(2.0) && di.getH() > 1) ||
                (r_ghost_max >= L.z/Scalar(2.0) && di.getD() > 1))
                {
                m_exec_conf->msg->error() << "Simulation box too small for domain decomposition." << std::endl;
                throw std::runtime_error("Error during communication");
                }
            }

    private:
        std::vector<pdata_element> m_sendbuf;  //!< Buffer for particles that are sent
        std::vector<pdata_element> m_recvbuf;  //!< Buffer for particles that are received

        /* Communication of bonded groups */
        GroupCommunicator<BondData> m_bond_comm;    //!< Communication helper for bonds
        friend class GroupCommunicator<BondData>;

        GroupCommunicator<AngleData> m_angle_comm;  //!< Communication helper for angles
        friend class GroupCommunicator<AngleData>;

        GroupCommunicator<DihedralData> m_dihedral_comm;  //!< Communication helper for dihedrals
        friend class GroupCommunicator<DihedralData>;

        GroupCommunicator<ImproperData> m_improper_comm;  //!< Communication helper for impropers
        friend class GroupCommunicator<ImproperData>;

        GroupCommunicator<ConstraintData> m_constraint_comm; //!< Communicator helper for constraints
        friend class GroupCommunicator<ConstraintData>;

<<<<<<< HEAD
        /* Communication of bonded groups */
        GroupCommunicator<PairData> m_pair_comm;    //!< Communication helper for special pairs
        friend class GroupCommunicator<PairData>;

        bool m_is_first_step;                    //!< True if no communication has yet occured

=======
>>>>>>> 748d3afd
        //! Reallocate the ghost layer width arrays when number of types change
        void slotNumTypesChanged()
            {
            // skip the reallocation if the number of types does not change
            // this keeps old parameters when restoring a snapshot
            // it will result in invalid coeficients if the snapshot has a different type id -> name mapping
            if (m_pdata->getNTypes() == m_r_ghost.getNumElements())
                return;

            GPUArray<Scalar> r_ghost(m_pdata->getNTypes(), m_exec_conf);
            m_r_ghost.swap(r_ghost);

            GPUArray<Scalar> r_ghost_body(m_pdata->getNTypes(), m_exec_conf);
            m_r_ghost_body.swap(r_ghost_body);
            }

        //! Helper function to initialize adjacency arrays
        void initializeNeighborArrays();

        //! Method that is called when ghost particles are requested to be removed
        void slotGhostParticlesRemoved()
            {
            removeGhostParticleTags();
            m_has_ghost_particles = false;
            }

    };


//! Declaration of python export function
void export_Communicator(pybind11::module& m);

#endif // __COMMUNICATOR_H__
#endif // ENABLE_MPI<|MERGE_RESOLUTION|>--- conflicted
+++ resolved
@@ -612,15 +612,10 @@
         GroupCommunicator<ConstraintData> m_constraint_comm; //!< Communicator helper for constraints
         friend class GroupCommunicator<ConstraintData>;
 
-<<<<<<< HEAD
         /* Communication of bonded groups */
         GroupCommunicator<PairData> m_pair_comm;    //!< Communication helper for special pairs
         friend class GroupCommunicator<PairData>;
 
-        bool m_is_first_step;                    //!< True if no communication has yet occured
-
-=======
->>>>>>> 748d3afd
         //! Reallocate the ghost layer width arrays when number of types change
         void slotNumTypesChanged()
             {
