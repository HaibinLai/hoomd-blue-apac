# copy python modules to the build directory to make it a working python package
set(files __init__.py
          test_attr_tuner.py
          test_balance.py
          test_box.py
          test_box_resize.py
<<<<<<< HEAD
          test_remove_drift.py
=======
          test_communicator.py
>>>>>>> 93fc5c70
          test_dcd.py
          test_device.py
          test_filter_updater.py
          test_trigger.py
          test_type_parameter_dict.py
          test_typeparam.py
          test_operation.py
          test_syncedlist.py
          test_triggeredops.py
          test_local_snapshot.py
          test_logging.py
          test_filter.py
          dummy.py
          test_snapshot.py
          test_state.py
          test_simulation.py
          test_table.py
          test_variant.py
          test_sorter.py
    )

install(FILES ${files}
        DESTINATION ${PYTHON_SITE_INSTALL_DIR}/pytest
       )

copy_files_to_build("${files}" "hoomd_pytest" "*.py")

set(programs pytest-openmpi.sh)
install(PROGRAMS ${programs}
        DESTINATION ${PYTHON_SITE_INSTALL_DIR}/pytest
       )

copy_files_to_build("${programs}" "hoomd_pytest_programs" "*.py")<|MERGE_RESOLUTION|>--- conflicted
+++ resolved
@@ -4,11 +4,7 @@
           test_balance.py
           test_box.py
           test_box_resize.py
-<<<<<<< HEAD
-          test_remove_drift.py
-=======
           test_communicator.py
->>>>>>> 93fc5c70
           test_dcd.py
           test_device.py
           test_filter_updater.py
@@ -16,6 +12,7 @@
           test_type_parameter_dict.py
           test_typeparam.py
           test_operation.py
+          test_remove_drift.py
           test_syncedlist.py
           test_triggeredops.py
           test_local_snapshot.py
