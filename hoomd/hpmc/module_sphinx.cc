// Copyright (c) 2009-2021 The Regents of the University of Michigan
// This file is part of the HOOMD-blue project, released under the BSD 3-Clause License.

// Include the defined classes that are to be exported to python
#include "ComputeFreeVolume.h"
#include "IntegratorHPMC.h"
#include "IntegratorHPMCMono.h"

<<<<<<< HEAD
=======
#include "AnalyzerSDF.h"
>>>>>>> df9b4d1c
#include "ShapeSphinx.h"
#include "ShapeUnion.h"
#include "ComputeSDF.h"

#include "ExternalCallback.h"
#include "ExternalField.h"
#include "ExternalFieldComposite.h"
#include "ExternalFieldLattice.h"
#include "ExternalFieldWall.h"

#include "UpdaterClusters.h"
#include "UpdaterExternalFieldWall.h"
#include "UpdaterMuVT.h"
#include "UpdaterRemoveDrift.h"

#ifdef ENABLE_HIP
#include "ComputeFreeVolumeGPU.h"
#include "IntegratorHPMCMonoGPU.h"
#include "UpdaterClustersGPU.h"
#endif

namespace py = pybind11;
using namespace hpmc;

using namespace hpmc::detail;

namespace hpmc
    {
//! Export the base HPMCMono integrators
void export_sphinx(py::module& m)
    {
<<<<<<< HEAD
    export_IntegratorHPMCMono< ShapeSphinx >(m, "IntegratorHPMCMonoSphinx");
    export_ComputeFreeVolume< ShapeSphinx >(m, "ComputeFreeVolumeSphinx");
    export_ComputeSDF< ShapeSphinx >(m, "ComputeSDFSphinx");
    export_UpdaterMuVT< ShapeSphinx >(m, "UpdaterMuVTSphinx");
    export_UpdaterClusters< ShapeSphinx >(m, "UpdaterClustersSphinx");
=======
    export_IntegratorHPMCMono<ShapeSphinx>(m, "IntegratorHPMCMonoSphinx");
    export_ComputeFreeVolume<ShapeSphinx>(m, "ComputeFreeVolumeSphinx");
    export_AnalyzerSDF<ShapeSphinx>(m, "AnalyzerSDFSphinx");
    export_UpdaterMuVT<ShapeSphinx>(m, "UpdaterMuVTSphinx");
    export_UpdaterClusters<ShapeSphinx>(m, "UpdaterClustersSphinx");
>>>>>>> df9b4d1c

    export_ExternalFieldInterface<ShapeSphinx>(m, "ExternalFieldSphinx");
    export_LatticeField<ShapeSphinx>(m, "ExternalFieldLatticeSphinx");
    export_ExternalFieldComposite<ShapeSphinx>(m, "ExternalFieldCompositeSphinx");
    export_RemoveDriftUpdater<ShapeSphinx>(m, "RemoveDriftUpdaterSphinx");
    export_ExternalFieldWall<ShapeSphinx>(m, "WallSphinx");
    export_UpdaterExternalFieldWall<ShapeSphinx>(m, "UpdaterExternalFieldWallSphinx");
    export_ExternalCallback<ShapeSphinx>(m, "ExternalCallbackSphinx");

#ifdef ENABLE_HIP
#ifdef ENABLE_SPHINX_GPU

    export_IntegratorHPMCMonoGPU<ShapeSphinx>(m, "IntegratorHPMCMonoSphinxGPU");
    export_ComputeFreeVolumeGPU<ShapeSphinx>(m, "ComputeFreeVolumeSphinxGPU");
    export_UpdaterClustersGPU<ShapeSphinx>(m, "UpdaterClustersSphinxGPU");

#endif
#endif
    }

    } // namespace hpmc<|MERGE_RESOLUTION|>--- conflicted
+++ resolved
@@ -6,10 +6,6 @@
 #include "IntegratorHPMC.h"
 #include "IntegratorHPMCMono.h"
 
-<<<<<<< HEAD
-=======
-#include "AnalyzerSDF.h"
->>>>>>> df9b4d1c
 #include "ShapeSphinx.h"
 #include "ShapeUnion.h"
 #include "ComputeSDF.h"
@@ -41,19 +37,11 @@
 //! Export the base HPMCMono integrators
 void export_sphinx(py::module& m)
     {
-<<<<<<< HEAD
     export_IntegratorHPMCMono< ShapeSphinx >(m, "IntegratorHPMCMonoSphinx");
     export_ComputeFreeVolume< ShapeSphinx >(m, "ComputeFreeVolumeSphinx");
     export_ComputeSDF< ShapeSphinx >(m, "ComputeSDFSphinx");
     export_UpdaterMuVT< ShapeSphinx >(m, "UpdaterMuVTSphinx");
     export_UpdaterClusters< ShapeSphinx >(m, "UpdaterClustersSphinx");
-=======
-    export_IntegratorHPMCMono<ShapeSphinx>(m, "IntegratorHPMCMonoSphinx");
-    export_ComputeFreeVolume<ShapeSphinx>(m, "ComputeFreeVolumeSphinx");
-    export_AnalyzerSDF<ShapeSphinx>(m, "AnalyzerSDFSphinx");
-    export_UpdaterMuVT<ShapeSphinx>(m, "UpdaterMuVTSphinx");
-    export_UpdaterClusters<ShapeSphinx>(m, "UpdaterClustersSphinx");
->>>>>>> df9b4d1c
 
     export_ExternalFieldInterface<ShapeSphinx>(m, "ExternalFieldSphinx");
     export_LatticeField<ShapeSphinx>(m, "ExternalFieldLatticeSphinx");
