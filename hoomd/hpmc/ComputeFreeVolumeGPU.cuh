// Copyright (c) 2009-2019 The Regents of the University of Michigan
// This file is part of the HOOMD-blue project, released under the BSD 3-Clause License.

#ifndef _COMPUTE_FREE_VOLUME_CUH_
#define _COMPUTE_FREE_VOLUME_CUH_

#include "hip/hip_runtime.h"
#include "HPMCCounters.h"
#include "HPMCPrecisionSetup.h"

#include "hoomd/HOOMDMath.h"
#include "hoomd/ParticleData.cuh"
#include "hoomd/Index1D.h"
#include "hoomd/RandomNumbers.h"
#include "hoomd/RNGIdentifiers.h"

#ifdef __HIPCC__
#include "Moves.h"
#include "hoomd/TextureTools.h"
#endif

namespace hpmc
{

namespace detail
{

/*! \file IntegratorHPMCMonoImplicit.cuh
    \brief Declaration of CUDA kernels drivers
*/

//! Wraps arguments to gpu_hpmc_free_volume
/*! \ingroup hpmc_data_structs */
struct hpmc_free_volume_args_t
    {
    //! Construct a pair_args_t
    hpmc_free_volume_args_t(
                unsigned int _n_sample,
                unsigned int _type,
                Scalar4 *_d_postype,
                Scalar4 *_d_orientation,
                const unsigned int *_d_cell_idx,
                const unsigned int *_d_cell_size,
                const Index3D& _ci,
                const Index2D& _cli,
                const unsigned int *_d_excell_idx,
                const unsigned int *_d_excell_size,
                const Index2D& _excli,
                const uint3& _cell_dim,
                const unsigned int _N,
                const unsigned int _num_types,
                const unsigned int _seed,
                const unsigned int _rank,
                unsigned int _select,
                const unsigned int _timestep,
                const unsigned int _dim,
                const BoxDim& _box,
                const unsigned int _block_size,
                const unsigned int _stride,
                const unsigned int _group_size,
                const unsigned int _max_n,
                unsigned int *_d_n_overlap_all,
                const Scalar3 _ghost_width,
                const unsigned int *_d_check_overlaps,
                Index2D _overlap_idx,
                const hipDeviceProp_t& _devprop
                )
                : n_sample(_n_sample),
                  type(_type),
                  d_postype(_d_postype),
                  d_orientation(_d_orientation),
                  d_cell_idx(_d_cell_idx),
                  d_cell_size(_d_cell_size),
                  ci(_ci),
                  cli(_cli),
                  d_excell_idx(_d_excell_idx),
                  d_excell_size(_d_excell_size),
                  excli(_excli),
                  cell_dim(_cell_dim),
                  N(_N),
                  num_types(_num_types),
                  seed(_seed),
                  rank(_rank),
                  select(_select),
                  timestep(_timestep),
                  dim(_dim),
                  box(_box),
                  block_size(_block_size),
                  stride(_stride),
                  group_size(_group_size),
                  max_n(_max_n),
                  d_n_overlap_all(_d_n_overlap_all),
                  ghost_width(_ghost_width),
                  d_check_overlaps(_d_check_overlaps),
                  overlap_idx(_overlap_idx),
                  devprop(_devprop)
        {
        };

    unsigned int n_sample;            //!< Number of depletants particles to generate
    unsigned int type;                //!< Type of depletant particle
    Scalar4 *d_postype;               //!< postype array
    Scalar4 *d_orientation;           //!< orientation array
    const unsigned int *d_cell_idx;   //!< Index data for each cell
    const unsigned int *d_cell_size;  //!< Number of particles in each cell
    const Index3D& ci;                //!< Cell indexer
    const Index2D& cli;               //!< Indexer for d_cell_idx
    const unsigned int *d_excell_idx; //!< Expanded cell neighbors
    const unsigned int *d_excell_size; //!< Size of expanded cell list per cell
    const Index2D excli;              //!< Expanded cell indexer
    const uint3& cell_dim;            //!< Cell dimensions
    const unsigned int N;             //!< Number of particles
    const unsigned int num_types;     //!< Number of particle types
    const unsigned int seed;          //!< RNG seed
    const unsigned int rank;          //!< MPI rank
    unsigned int select;              //!< RNG select value
    const unsigned int timestep;      //!< Current time step
    const unsigned int dim;           //!< Number of dimensions
    const BoxDim& box;                //!< Current simulation box
    unsigned int block_size;          //!< Block size to execute
    unsigned int stride;              //!< Number of threads per overlap check
    unsigned int group_size;          //!< Size of the group to execute
    const unsigned int max_n;         //!< Maximum size of pdata arrays
    unsigned int *d_n_overlap_all;    //!< Total number of depletants in overlap volume
    const Scalar3 ghost_width;       //!< Width of ghost layer
    const unsigned int *d_check_overlaps;   //!< Interaction matrix
    Index2D overlap_idx;              //!< Interaction matrix indexer
    const hipDeviceProp_t& devprop;    //!< CUDA device properties
    };

template< class Shape >
hipError_t gpu_hpmc_free_volume(const hpmc_free_volume_args_t &args, const typename Shape::param_type *d_params);

#ifdef __HIPCC__

//! Compute the cell that a particle sits in
__device__ inline unsigned int compute_cell_idx(const Scalar3 p,
                                               const BoxDim& box,
                                               const Scalar3& ghost_width,
                                               const uint3& cell_dim,
                                               const Index3D& ci)
    {
    // find the bin each particle belongs in
    Scalar3 f = box.makeFraction(p,ghost_width);
    uchar3 periodic = box.getPeriodic();
    int ib = (unsigned int)(f.x * cell_dim.x);
    int jb = (unsigned int)(f.y * cell_dim.y);
    int kb = (unsigned int)(f.z * cell_dim.z);

    // need to handle the case where the particle is exactly at the box hi
    if (ib == (int)cell_dim.x && periodic.x)
        ib = 0;
    if (jb == (int)cell_dim.y && periodic.y)
        jb = 0;
    if (kb == (int)cell_dim.z && periodic.z)
        kb = 0;

    // identify the bin
    return ci(ib,jb,kb);
    }


//! Kernel to estimate the colloid overlap volume and the depletant free volume
/*! \param n_sample Number of probe depletant particles to generate
    \param type Type of depletant particle
    \param d_postype Particle positions and types by index
    \param d_orientation Particle orientation
    \param d_cell_size The size of each cell
    \param ci Cell indexer
    \param cli Cell list indexer
    \param d_cell_adj List of adjacent cells
    \param cadji Cell adjacency indexer
    \param cell_dim Dimensions of the cell list
    \param N number of particles
    \param num_types Number of particle types
    \param seed User chosen random number seed
    \param a Size of rotation move (per type)
    \param timestep Current timestep of the simulation
    \param dim Dimension of the simulation box
    \param box Simulation box
    \param d_n_overlap_all Total overlap counter (output value)
    \param ghost_width Width of ghost layer
    \param d_params Per-type shape parameters
    \param d_overlaps Per-type pair interaction matrix
*/
template< class Shape >
__global__ void gpu_hpmc_free_volume_kernel(unsigned int n_sample,
                                     unsigned int type,
                                     Scalar4 *d_postype,
                                     Scalar4 *d_orientation,
                                     const unsigned int *d_cell_size,
                                     const Index3D ci,
                                     const Index2D cli,
                                     const unsigned int *d_excell_idx,
                                     const unsigned int *d_excell_size,
                                     const Index2D excli,
                                     const uint3 cell_dim,
                                     const unsigned int N,
                                     const unsigned int num_types,
                                     const unsigned int seed,
                                     const unsigned int rank,
                                     const unsigned int select,
                                     const unsigned int timestep,
                                     const unsigned int dim,
                                     const BoxDim box,
                                     unsigned int *d_n_overlap_all,
                                     Scalar3 ghost_width,
                                     const unsigned int *d_check_overlaps,
                                     Index2D overlap_idx,
                                     const typename Shape::param_type *d_params,
                                     unsigned int max_extra_bytes)
    {
    unsigned int group = threadIdx.z;
    unsigned int offset = threadIdx.y;
    unsigned int group_size = blockDim.y;
    bool master = (offset == 0 && threadIdx.x == 0);
    unsigned int n_groups = blockDim.z;

    __shared__ unsigned int s_n_overlap;

    // determine sample idx
    unsigned int i;
    i = blockIdx.x * n_groups + group;

    // load the per type pair parameters into shared memory
    HIP_DYNAMIC_SHARED( char, s_data)
    typename Shape::param_type *s_params = (typename Shape::param_type *)(&s_data[0]);
    unsigned int *s_check_overlaps = (unsigned int *) (s_params + num_types);
    unsigned int ntyppairs = overlap_idx.getNumElements();
    unsigned int *s_overlap = (unsigned int *)(&s_check_overlaps[ntyppairs]);

    // copy over parameters one int per thread for fast loads
        {
        unsigned int tidx = threadIdx.x+blockDim.x*threadIdx.y + blockDim.x*blockDim.y*threadIdx.z;
        unsigned int block_size = blockDim.x*blockDim.y*blockDim.z;
        unsigned int param_size = num_types*sizeof(typename Shape::param_type) / sizeof(int);

        for (unsigned int cur_offset = 0; cur_offset < param_size; cur_offset += block_size)
            {
            if (cur_offset + tidx < param_size)
                {
                ((int *)s_params)[cur_offset + tidx] = ((int *)d_params)[cur_offset + tidx];
                }
            }

        for (unsigned int cur_offset = 0; cur_offset < ntyppairs; cur_offset += block_size)
            {
            if (cur_offset + tidx < ntyppairs)
                {
                s_check_overlaps[cur_offset + tidx] = d_check_overlaps[cur_offset + tidx];
                }
            }
        }

    __syncthreads();

    // initialize extra shared mem
    char *s_extra = (char *)(s_overlap + n_groups);

    unsigned int available_bytes = max_extra_bytes;
    for (unsigned int cur_type = 0; cur_type < num_types; ++cur_type)
        s_params[cur_type].load_shared(s_extra, available_bytes);

    if (master)
        {
        s_overlap[group] = 0;
        }

    if (master && group == 0)
        {
        s_n_overlap = 0;
        }

    __syncthreads();

    bool active = true;

    if (i >= n_sample)
        {
        active = false;
        }

    // one RNG per particle
    hoomd::RandomGenerator rng(hoomd::RNGIdentifier::ComputeFreeVolume, seed, rank, i, timestep);

    unsigned int my_cell;

    // test depletant position
    vec3<Scalar> pos_i;
    quat<Scalar> orientation_i;
    Shape shape_i(orientation_i, s_params[type]);

    if (active)
        {
        // select a random particle coordinate in the box
        Scalar xrand = hoomd::detail::generate_canonical<Scalar>(rng);
        Scalar yrand = hoomd::detail::generate_canonical<Scalar>(rng);
        Scalar zrand = hoomd::detail::generate_canonical<Scalar>(rng);

        Scalar3 f = make_scalar3(xrand, yrand, zrand);
        pos_i = vec3<Scalar>(box.makeCoordinates(f));

        if (shape_i.hasOrientation())
            {
            shape_i.orientation = generateRandomOrientation(rng, dim);
            }

        // find cell the particle is in
        Scalar3 p = vec_to_scalar3(pos_i);
        my_cell = compute_cell_idx(p, box, ghost_width, cell_dim, ci);
        }

    if (active)
        {
        // loop over neighboring cells and check for overlaps
        unsigned int excell_size = d_excell_size[my_cell];

        for (unsigned int k = 0; k < excell_size; k += group_size)
            {
            unsigned int local_k = k + offset;
            if (local_k < excell_size)
                {
                // read in position, and orientation of neighboring particle
                unsigned int j = __ldg(&d_excell_idx[excli(local_k, my_cell)]);

                Scalar4 postype_j = __ldg(d_postype + j);
                Scalar4 orientation_j = make_scalar4(1,0,0,0);
                unsigned int typ_j = __scalar_as_int(postype_j.w);
                Shape shape_j(quat<Scalar>(orientation_j), s_params[typ_j]);
                if (shape_j.hasOrientation())
                    shape_j.orientation = quat<Scalar>(__ldg(d_orientation + j));

                // put particle j into the coordinate system of particle i
                vec3<Scalar> r_ij = vec3<Scalar>(postype_j) - pos_i;
                r_ij = vec3<Scalar>(box.minImage(vec_to_scalar3(r_ij)));

                // check for overlaps
                OverlapReal rsq = dot(r_ij,r_ij);
                OverlapReal DaDb = shape_i.getCircumsphereDiameter() + shape_j.getCircumsphereDiameter();

                if (rsq*OverlapReal(4.0) <= DaDb * DaDb)
                    {
                    // circumsphere overlap
                    unsigned int err_count;
                    if (s_check_overlaps[overlap_idx(typ_j, type)] && test_overlap(r_ij, shape_i, shape_j, err_count))
                        {
                        atomicAdd(&s_overlap[group],1);
                        break;
                        }
                    }
                }
            }
        }

    __syncthreads();

    unsigned int overlap = s_overlap[group];

    if (master)
        {
        // this thread counts towards the total overlap volume
        if (overlap)
            {
            atomicAdd(&s_n_overlap, 1);
            }
        }

    __syncthreads();

    if (master && group == 0 && s_n_overlap)
        {
        // final tally into global mem
        atomicAdd(d_n_overlap_all, s_n_overlap);
        }
    }

//! Kernel driver for gpu_hpmc_free_volume_kernel()
/*! \param args Bundled arguments
    \param d_params Per-type shape parameters
    \returns Error codes generated by any CUDA calls, or hipSuccess when there is no error

    This templatized method is the kernel driver for parallel update of any shape. It is instantiated for every shape at the
    bottom of this file.

    \ingroup hpmc_kernels
*/
template< class Shape >
hipError_t gpu_hpmc_free_volume(const hpmc_free_volume_args_t& args, const typename Shape::param_type *d_params)
    {
    assert(args.d_postype);
    assert(args.d_orientation);
    assert(args.d_cell_size);
    assert(args.group_size >= 1);
    assert(args.group_size <= 32);  // note, really should be warp size of the device
    assert(args.block_size%(args.stride*args.group_size)==0);

    // reset counters
    hipMemsetAsync(args.d_n_overlap_all,0, sizeof(unsigned int));

    // determine the maximum block size and clamp the input block size down
    static int max_block_size = -1;
    static hipFuncAttributes attr;
    if (max_block_size == -1)
        {
        hipFuncGetAttributes(&attr, reinterpret_cast<const void*>(gpu_hpmc_free_volume_kernel<Shape>));
        max_block_size = attr.maxThreadsPerBlock;
        }

    // setup the grid to run the kernel
    unsigned int n_groups = min(args.block_size, (unsigned int)max_block_size) / args.group_size / args.stride;

    dim3 threads(args.stride, args.group_size, n_groups);
    dim3 grid( args.n_sample / n_groups + 1, 1, 1);

    unsigned int shared_bytes = (unsigned int)(args.num_types * sizeof(typename Shape::param_type) + n_groups*sizeof(unsigned int)
        + args.overlap_idx.getNumElements()*sizeof(unsigned int));

<<<<<<< HEAD
    unsigned int max_extra_bytes = args.devprop.sharedMemPerBlock - attr.sharedSizeBytes - shared_bytes;
=======
    // required for memory coherency
    hipDeviceSynchronize();

    unsigned int max_extra_bytes = (unsigned int)(args.devprop.sharedMemPerBlock - attr.sharedSizeBytes - shared_bytes);
>>>>>>> d21e9c78

    // determine dynamically requested shared memory
    char *ptr = (char *)nullptr;
    unsigned int available_bytes = max_extra_bytes;
    for (unsigned int i = 0; i < args.num_types; ++i)
        {
        d_params[i].allocate_shared(ptr, available_bytes);
        }
    unsigned int extra_bytes = max_extra_bytes - available_bytes;

    shared_bytes += extra_bytes;

    hipLaunchKernelGGL(HIP_KERNEL_NAME(gpu_hpmc_free_volume_kernel<Shape>), dim3(grid), dim3(threads), shared_bytes, 0,
                                                     args.n_sample,
                                                     args.type,
                                                     args.d_postype,
                                                     args.d_orientation,
                                                     args.d_cell_size,
                                                     args.ci,
                                                     args.cli,
                                                     args.d_excell_idx,
                                                     args.d_excell_size,
                                                     args.excli,
                                                     args.cell_dim,
                                                     args.N,
                                                     args.num_types,
                                                     args.seed,
                                                     args.rank,
                                                     args.select,
                                                     args.timestep,
                                                     args.dim,
                                                     args.box,
                                                     args.d_n_overlap_all,
                                                     args.ghost_width,
                                                     args.d_check_overlaps,
                                                     args.overlap_idx,
                                                     d_params,
                                                     max_extra_bytes);

    return hipSuccess;
    }

#endif // __HIPCC__

}; // end namespace detail

} // end namespace hpmc

#endif // _COMPUTE_FREE_VOLUME_CUH_
<|MERGE_RESOLUTION|>--- conflicted
+++ resolved
@@ -415,14 +415,7 @@
     unsigned int shared_bytes = (unsigned int)(args.num_types * sizeof(typename Shape::param_type) + n_groups*sizeof(unsigned int)
         + args.overlap_idx.getNumElements()*sizeof(unsigned int));
 
-<<<<<<< HEAD
     unsigned int max_extra_bytes = args.devprop.sharedMemPerBlock - attr.sharedSizeBytes - shared_bytes;
-=======
-    // required for memory coherency
-    hipDeviceSynchronize();
-
-    unsigned int max_extra_bytes = (unsigned int)(args.devprop.sharedMemPerBlock - attr.sharedSizeBytes - shared_bytes);
->>>>>>> d21e9c78
 
     // determine dynamically requested shared memory
     char *ptr = (char *)nullptr;
