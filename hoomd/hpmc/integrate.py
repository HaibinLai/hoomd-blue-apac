--- conflicted
+++ resolved
@@ -1012,31 +1012,6 @@
         if restore_state:
             self.restore_state()
 
-<<<<<<< HEAD
-=======
-
-    # \internal
-    # \brief Format shape parameters for pos file output
-    def format_param_pos(self, param):
-        # build up shape_def string in a loop
-
-        verts = param.vertices;
-        # represent by convex hull, pos doesn't support non-convex shapes yet
-        shape_def = 'polyV {0} '.format(len(verts));
-
-        for v in verts:
-            shape_def += '{0} {1} {2} '.format(*v);
-
-        faces = param.faces;
-        shape_def += '{0} '.format(len(faces))
-        for f in faces:
-            shape_def += '{0} '.format(len(f));
-            for vi in f:
-                shape_def += '{0} '.format(vi)
-
-        return shape_def
-
-
     def get_type_shapes(self):
         """Get all the types of shapes in the current simulation.
 
@@ -1050,7 +1025,6 @@
         """
         return super(polyhedron, self)._return_type_shapes()
 
->>>>>>> 4db71012
 class convex_polyhedron(mode_hpmc):
     R""" HPMC integration for convex polyhedra (3D).
 
