# Copyright (c) 2009-2017 The Regents of the University of Michigan
# This file is part of the HOOMD-blue project, released under the BSD 3-Clause License.

from hoomd import _hoomd
from hoomd.hpmc import _hpmc
from hoomd.hpmc import data
from hoomd.integrate import _integrator
import hoomd
import sys

class interaction_matrix:
    R""" Define pairwise interaction matrix

    All shapes use :py:class:`interaction_matrix` to define the interaction matrix between different
    pairs of particles indexed by type. The set of pair coefficients is a symmetric
    matrix defined over all possible pairs of particle types.

    By default, all elements of the interaction matrix are 1, that means that overlaps
    are checked between all pairs of types. To disable overlap checking for a specific
    type pair, set the coefficient for that pair to 0.

    Access the interaction matrix with a saved integrator object like so::

        from hoomd import hpmc

        mc = hpmc.integrate.some_shape(arguments...)
        mv.overlap_checks.set('A', 'A', enable=False)
        mc.overlap_checks.set('A', 'B', enable=True)
        mc.overlap_checks.set('B', 'B', enable=False)

    .. versionadded:: 2.1
    """

    ## \internal
    # \brief Initializes the class
    # \details
    # The main task to be performed during initialization is just to init some variables
    # \param self Python required class instance variable
    def __init__(self):
        self.values = {};

    ## \internal
    # \brief Return a compact representation of the pair coefficients
    def get_metadata(self):
        # return list for easy serialization
        l = []
        for (a,b) in self.values:
            item = dict()
            item['typei'] = a
            item['typej'] = b
            item['enable'] = self.values[(a,b)]
            l.append(item)
        return l

    ## \var values
    # \internal
    # \brief Contains the matrix of set values in a dictionary

    def set(self, a, b, enable):
        R""" Sets parameters for one type pair.

        Args:
            a (str): First particle type in the pair (or a list of type names)
            b (str): Second particle type in the pair (or a list of type names)
            enable: Set to True to enable overlap checks for this pair, False otherwise

        By default, all interaction matrix elements are set to 'True'.

        It is not an error, to specify matrix elements for particle types that do not exist in the simulation.

        There is no need to specify matrix elements for both pairs 'A', 'B' and 'B', 'A'. Specifying
        only one is sufficient.

        To set the same elements between many particle types, provide a list of type names instead of a single
        one. All pairs between the two lists will be set to the same parameters.

        Examples::

            mc.overlap_checks.set('A', 'A', False);
            mc.overlap_checks.set('B', 'B', False);
            mc.overlap_checks.set('A', 'B', True);
            mc.overlap_checks.set(['A', 'B', 'C', 'D'], 'F', True);
            mc.overlap_checks.set(['A', 'B', 'C', 'D'], ['A', 'B', 'C', 'D'], False);


        """
        hoomd.util.print_status_line();

        # listify the inputs
        if isinstance(a, str):
            a = [a];
        if isinstance(b, str):
            b = [b];

        for ai in a:
            for bi in b:
                self.set_single(ai, bi, enable);

    ## \internal
    # \brief Sets a single parameter
    def set_single(self, a, b, enable):
        a = str(a);
        b = str(b);

        # create the pair if it hasn't been created it
        if (not (a,b) in self.values) and (not (b,a) in self.values):
            self.values[(a,b)] = bool(enable);
        else:
            # Find the pair to update
            if (a,b) in self.values:
                cur_pair = (a,b);
            elif (b,a) in self.values:
                cur_pair = (b,a);
            else:
                hoomd.context.msg.error("Bug detected in integrate.interaction_matrix(). Please report\n");
                raise RuntimeError("Error setting matrix elements");

            self.values[cur_pair] = bool(enable)

    ## \internal
    # \brief Try to get a single pair coefficient
    # \detail
    # \param a First name in the type pair
    # \param b Second name in the type pair
    def get(self,a,b):
        if (a,b) in self.values:
            cur_pair = (a,b);
        elif (b,a) in self.values:
            cur_pair = (b,a);
        else:
            return None

        return self.values[cur_pair];


class mode_hpmc(_integrator):
    R""" Base class HPMC integrator.

    :py:class:`mode_hpmc` is the base class for all HPMC integrators. It provides common interface elements.
    Users should not instantiate this class directly. Methods documented here are available to all hpmc
    integrators.

    .. rubric:: State data

    HPMC integrators can save and restore the following state information to gsd files:

        * Maximum trial move displacement *d*
        * Maximum trial rotation move *a*
        * Shape parameters for all types.

    State data are *not* written by default. You must explicitly request that state data for an mc integrator
    is written to a gsd file (see :py:meth:`hoomd.dump.gsd.dump_state`).

    .. code::

        mc = hoomd.hpmc.shape(...)
        gsd = hoomd.dump.gsd(...)
        gsd.dump_state(mc)

    State data are *not* restored by default. You must explicitly request that state data be restored when initializing
    the integrator.

    .. code::

        init.read_gsd(...)
        mc = hoomd.hpmc.shape(..., restore_state=True)

    See the *State data* section of the `HOOMD GSD schema <http://gsd.readthedocs.io/en/latest/schema-hoomd.html>`_ for
    details on GSD data chunk names and how the data are stored.
    """

    ## \internal
    # \brief Initialize an empty integrator
    #
    # \post the member shape_param is created
    def __init__(self, implicit):
        _integrator.__init__(self);
        self.implicit=implicit

        # setup the shape parameters
        self.shape_param = data.param_dict(self); # must call initialize_shape_params() after the cpp_integrator is created.

        # setup interaction matrix
        self.overlap_checks = interaction_matrix()

        #initialize list to check implicit params
        if self.implicit:
            self.implicit_params=list()

    ## Set the external field
    def set_external(self, ext):
        self.cpp_integrator.setExternalField(ext.cpp_compute);

    def get_metadata(self):
        data = super(mode_hpmc, self).get_metadata()
        data['d'] = self.get_d()
        data['a'] = self.get_a()
        data['move_ratio'] = self.get_move_ratio()
        data['nselect'] = self.get_nselect()
        shape_dict = {};
        for key in self.shape_param.keys():
            shape_dict[key] = self.shape_param[key].get_metadata();
        data['shape_param'] = shape_dict;
        data['overlap_checks'] = self.overlap_checks.get_metadata()
        return data

    ## \internal
    # \brief Updates the integrators in the reflected c++ class
    #
    # hpmc doesn't use forces, but we use the method to update shape parameters
    def update_forces(self):
        self.check_initialization();

        ntypes = hoomd.context.current.system_definition.getParticleData().getNTypes();
        type_names = [];
        for i in range(0,ntypes):
            type_names.append(hoomd.context.current.system_definition.getParticleData().getNameByType(i));
        # make sure all params have been set at least once.
        for name in type_names:
            # build a dict of the params to pass to proces_param
            if not self.shape_param[name].is_set:
                hoomd.context.msg.error("Particle type {} has not been set!\n".format(name));
                raise RuntimeError("Error running integrator");

        # backwards compatibility
        if not hasattr(self,'has_printed_warning'):
            self.has_printed_warning = False

        ntypes = hoomd.context.current.system_definition.getParticleData().getNTypes();
        type_names = [ hoomd.context.current.system_definition.getParticleData().getNameByType(i) for i in range(0,ntypes) ];
        first_warning = False
        for (i,type_i) in enumerate(type_names):
            if hasattr(self.shape_param[type_i],'ignore_overlaps') and self.shape_param[type_i].ignore_overlaps is not None:
                if not self.has_printed_warning and not first_warning:
                    hoomd.context.msg.warning("ignore_overlaps is deprecated. Use mc.overlap_checks.set() instead.\n")
                    first_warning = True
                for (j, type_j) in enumerate(type_names):
                    if hasattr(self.shape_param[type_j],'ignore_overlaps') and self.shape_param[type_j].ignore_overlaps is not None:
                        enable = not (self.shape_param[type_i].ignore_overlaps and self.shape_param[type_j].ignore_overlaps)
                        if not self.has_printed_warning:
                            hoomd.context.msg.warning("Setting overlap checks for type pair ({}, {}) to {}\n".format(type_i,type_j, enable))

                        hoomd.util.quiet_status()
                        self.overlap_checks.set(type_i, type_j, enable)
                        hoomd.util.unquiet_status()

        self.has_printed_warning = True

        # setup new interaction matrix elements to default
        for i in range(0,ntypes):
            type_name_i = hoomd.context.current.system_definition.getParticleData().getNameByType(i);
            for j in range(0,ntypes):
                type_name_j = hoomd.context.current.system_definition.getParticleData().getNameByType(j);
                if self.overlap_checks.get(type_name_i, type_name_j) is None: # only add new pairs
                    # by default, perform overlap checks
                    hoomd.util.quiet_status()
                    self.overlap_checks.set(str(type_name_i), str(type_name_j), True)
                    hoomd.util.unquiet_status()

        # set overlap matrix on C++ side
        for (i,type_i) in enumerate(type_names):
            for (j,type_j) in enumerate(type_names):
                check = self.overlap_checks.get(type_i, type_j)
                if check is None:
                    hoomd.context.msg.error("Interaction matrix element ({},{}) not set!\n".format(type_i, type_j))
                    raise RuntimeError("Error running integrator");
                self.cpp_integrator.setOverlapChecks(i,j,check)

        # check that particle orientations are normalized
        if not self.cpp_integrator.checkParticleOrientations():
           hoomd.context.msg.warning("Particle orientations are not normalized\n");

        #make sure all the required parameters for implicit depletant simulations have been supplied
        if self.implicit:
            self.check_implicit_params()

    # Declare the GSD state schema.
    @classmethod
    def _gsd_state_name(cls):
        return "state/hpmc/"+str(cls.__name__)+"/"

    def setup_pos_writer(self, pos, colors={}):
        R""" Set pos_writer definitions for specified shape parameters.

        Args:
            pos (:py:class:`hoomd.deprecated.dump.pos`): pos writer to setup
            colors (dict): dictionary of type name to color mappings

        :py:meth:`setup_pos_writer` uses the shape_param settings to specify the shape definitions (via set_def)
        to the provided pos file writer. This overrides any previous values specified to
        :py:meth:`hoomd.deprecated.dump.pos.set_def`.

        *colors* allows you to set per-type colors for particles. Specify colors as strings in the injavis format. When
        colors is not specified for a type, all colors default to ``005984FF``.

        Examples::

            mc = hpmc.integrate.shape(...);
            mc.shape_param.set(....);
            pos = pos_writer.dumpy.pos("dump.pos", period=100);
            mc.setup_pos_writer(pos, colors=dict(A='005984FF'));
        """
        self.check_initialization();

        # param_list = self.required_params;
        # # check that the force parameters are valid
        # if not self.shape_param.verify(param_list):
        #    hoomd.context.msg.error("Not all shape parameters are set\n");
        #    raise RuntimeError("Error setting up pos writer");

        # set all the params
        ntypes = hoomd.context.current.system_definition.getParticleData().getNTypes();
        type_list = [];
        for i in range(0,ntypes):
            type_list.append(hoomd.context.current.system_definition.getParticleData().getNameByType(i));

        for i in range(0,ntypes):
            # build a dict of the params to pass to proces_param
            # param_dict = {};
            # for name in param_list:
            #     param_dict[name] = self.shape_param.get(type_list[i], name);

            color = colors.setdefault(type_list[i], '005984FF');
            shapedef = self.format_param_pos(self.shape_param[type_list[i]]);
            pos.set_def(type_list[i], shapedef + ' ' + color)

    def get_type_shapes(self):
        """ Get all the types of shapes in the current simulation

        Since this behaves differently for different types of shapes, the default behavior just raises an exception. Subclasses can override this to properly return
        """
        raise NotImplementedError("You are using a shape type that is not implemented! If you want it, please modify the hoomd.hpmc.integrate.mode_hpmc.get_type_shapes function")

    def initialize_shape_params(self):
        shape_param_type = data.__dict__[self.__class__.__name__ + "_params"]; # using the naming convention for convenience.

        # setup the coefficient options
        ntypes = hoomd.context.current.system_definition.getParticleData().getNTypes();
        for i in range(0,ntypes):
            type_name = hoomd.context.current.system_definition.getParticleData().getNameByType(i);
            if not type_name in self.shape_param.keys(): # only add new keys
                self.shape_param.update({ type_name: shape_param_type(self, i) });

        # setup the interaction matrix elements
        ntypes = hoomd.context.current.system_definition.getParticleData().getNTypes();
        for i in range(0,ntypes):
            type_name_i = hoomd.context.current.system_definition.getParticleData().getNameByType(i);
            for j in range(0,ntypes):
                type_name_j = hoomd.context.current.system_definition.getParticleData().getNameByType(j);
                if self.overlap_checks.get(type_name_i, type_name_j) is None: # only add new pairs
                    # by default, perform overlap checks
                    hoomd.util.quiet_status()
                    self.overlap_checks.set(type_name_i, type_name_j, True)
                    hoomd.util.unquiet_status()

    def set_params(self,
                   d=None,
                   a=None,
                   move_ratio=None,
                   nselect=None,
                   nR=None,
                   depletant_type=None,
                   ntrial=None):
        R""" Changes parameters of an existing integration mode.

        Args:
            d (float): (if set) Maximum move displacement, Scalar to set for all types, or a dict containing {type:size} to set by type.
            a (float): (if set) Maximum rotation move, Scalar to set for all types, or a dict containing {type:size} to set by type.
            move_ratio (float): (if set) New value for the move ratio.
            nselect (int): (if set) New value for the number of particles to select for trial moves in one cell.
            nR (int): (if set) **Implicit depletants only**: Number density of implicit depletants in free volume.
            depletant_type (str): (if set) **Implicit depletants only**: Particle type to use as implicit depletant.
            ntrial (int): (if set) **Implicit depletants only**: Number of re-insertion attempts per overlapping depletant.
        """

        hoomd.util.print_status_line();
        # check that proper initialization has occured
        if self.cpp_integrator == None:
            hoomd.context.msg.error("Bug in hoomd_script: cpp_integrator not set, please report\n");
            raise RuntimeError('Error updating forces');

        # change the parameters
        if d is not None:
            if isinstance(d, dict):
                for t,t_d in d.items():
                    self.cpp_integrator.setD(t_d,hoomd.context.current.system_definition.getParticleData().getTypeByName(t))
            else:
                for i in range(hoomd.context.current.system_definition.getParticleData().getNTypes()):
                    self.cpp_integrator.setD(d,i);

        if a is not None:
            if isinstance(a, dict):
                for t,t_a in a.items():
                    self.cpp_integrator.setA(t_a,hoomd.context.current.system_definition.getParticleData().getTypeByName(t))
            else:
                for i in range(hoomd.context.current.system_definition.getParticleData().getNTypes()):
                    self.cpp_integrator.setA(a,i);

        if move_ratio is not None:
            self.cpp_integrator.setMoveRatio(move_ratio);

        if nselect is not None:
            self.cpp_integrator.setNSelect(nselect);

        if self.implicit:
            if nR is not None:
                self.implicit_params.append('nR')
                self.cpp_integrator.setDepletantDensity(nR)
            if depletant_type is not None:
                self.implicit_params.append('depletant_type')
                itype = hoomd.context.current.system_definition.getParticleData().getTypeByName(depletant_type)
                self.cpp_integrator.setDepletantType(itype)
            if ntrial is not None:
                self.implicit_params.append('ntrial')
                self.cpp_integrator.setNTrial(ntrial)
        elif any([p is not None for p in [nR,depletant_type,ntrial]]):
            hoomd.context.msg.warning("Implicit depletant parameters not supported by this integrator.\n")

    def map_overlaps(self):
        R""" Build an overlap map of the system

        Returns:
            List of tuples. True/false value of the i,j entry indicates overlap/non-overlap of the ith and jth particles (by tag)

        Example:
            mc = hpmc.integrate.shape(...)
            mc.shape_param.set(...)
            overlap_map = np.asarray(mc.map_overlaps())
        """

        self.update_forces()
        N = hoomd.context.current.system_definition.getParticleData().getMaximumTag() + 1;
        overlap_map = self.cpp_integrator.mapOverlaps();
        return list(zip(*[iter(overlap_map)]*N))


    def count_overlaps(self):
        R""" Count the number of overlaps.

        Returns:
            The number of overlaps in the current system configuration

        Example::

            mc = hpmc.integrate.shape(..);
            mc.shape_param.set(....);
            run(100)
            num_overlaps = mc.count_overlaps();
        """
        self.update_forces()
        self.cpp_integrator.communicate(True);
        return self.cpp_integrator.countOverlaps(hoomd.context.current.system.getCurrentTimeStep(), False);

    def get_translate_acceptance(self):
        R""" Get the average acceptance ratio for translate moves.

        Returns:
            The average translate accept ratio during the last :py:func:`hoomd.run()`.

        Example::

            mc = hpmc.integrate.shape(..);
            mc.shape_param.set(....);
            run(100)
            t_accept = mc.get_translate_acceptance();

        """
        counters = self.cpp_integrator.getCounters(1);
        return counters.getTranslateAcceptance();

    def get_rotate_acceptance(self):
        R""" Get the average acceptance ratio for rotate moves.

        Returns:
            The average rotate accept ratio during the last :py:func:`hoomd.run()`.

        Example::

            mc = hpmc.integrate.shape(..);
            mc.shape_param.set(....);
            run(100)
            t_accept = mc.get_rotate_acceptance();

        """
        counters = self.cpp_integrator.getCounters(1);
        return counters.getRotateAcceptance();

    def get_mps(self):
        R""" Get the number of trial moves per second.

        Returns:
            The number of trial moves per second performed during the last :py:func:`hoomd.run()`.

        """
        return self.cpp_integrator.getMPS();

    def get_counters(self):
        R""" Get all trial move counters.

        Returns:
            A dictionary containing all trial moves counted during the last :py:func:`hoomd.run()`.

        The dictionary contains the entries:

        * *translate_accept_count* - count of the number of accepted translate moves
        * *translate_reject_count* - count of the number of rejected translate moves
        * *rotate_accept_count* - count of the number of accepted rotate moves
        * *rotate_reject_count* - count of the number of rejected rotate moves
        * *overlap_checks* - estimate of the number of overlap checks performed
        * *translate_acceptance* - Average translate acceptance ratio over the run
        * *rotate_acceptance* - Average rotate acceptance ratio over the run
        * *move_count* - Count of the number of trial moves during the run
        """
        counters = self.cpp_integrator.getCounters(1);
        return dict(translate_accept_count=counters.translate_accept_count,
                    translate_reject_count=counters.translate_reject_count,
                    rotate_accept_count=counters.rotate_accept_count,
                    rotate_reject_count=counters.rotate_reject_count,
                    overlap_checks=counters.overlap_checks,
                    translate_acceptance=counters.getTranslateAcceptance(),
                    rotate_acceptance=counters.getRotateAcceptance(),
                    move_count=counters.getNMoves());

    def get_d(self,type=None):
        R""" Get the maximum trial displacement.

        Args:
            type (str): Type name to query.

        Returns:
            The current value of the 'd' parameter of the integrator.

        """
        if type is None:
            return self.cpp_integrator.getD(0);
        else:
            return self.cpp_integrator.getD(hoomd.context.current.system_definition.getParticleData().getTypeByName(type));

    def get_a(self,type=None):
        R""" Get the maximum trial rotation.

        Args:
            type (str): Type name to query.

        Returns:
            The current value of the 'a' parameter of the integrator.

        """
        if type is None:
            return self.cpp_integrator.getA(0);
        else:
            return self.cpp_integrator.getA(hoomd.context.current.system_definition.getParticleData().getTypeByName(type));

    def get_move_ratio(self):
        R""" Get the current probability of attempting translation moves.

        Returns: The current value of the 'move_ratio' parameter of the integrator.

        """
        return self.cpp_integrator.getMoveRatio();

    def get_nselect(self):
        R""" Get nselect parameter.

        Returns:
            The current value of the 'nselect' parameter of the integrator.

        """
        return self.cpp_integrator.getNSelect();

    def get_ntrial(self):
        R""" Get ntrial parameter.

        Returns:
            The current value of the 'ntrial' parameter of the integrator.

        """
        if not self.implicit:
            hoomd.context.msg.warning("ntrial only available in simulations with non-interacting depletants. Returning 0.\n")
            return 0;

        return self.cpp_integrator.getNTrial();

    def get_configurational_bias_ratio(self):
        R""" Get the average ratio of configurational bias attempts to depletant insertion moves.

        Returns:
            The average configurational bias ratio during the last :py:func:`hoomd.run()`.

        Example::

            mc = hpmc.integrate.shape(..,implicit=True);
            mc.shape_param.set(....);
            run(100)
            cb_ratio = mc.get_configurational_bias_ratio();

        """
        if not self.implicit:
            hoomd.context.msg.warning("Quantity only available in simulations with non-interacting depletants. Returning 0.\n")
            return 0;

        counters = self.cpp_integrator.getImplicitCounters(1);
        return counters.getConfigurationalBiasRatio();

    ## Check that the required implicit depletant parameters have been supplied
    # \returns Nothing
    #
    def check_implicit_params(self):
        for p in self.implicit_required_params:
            if not p in self.implicit_params:
                raise RuntimeError("Implicit depletant integrator is missing required parameter '%s.'"%(p))

## Helper methods to set rotation and translation moves by type
def setD(cpp_integrator,d):
    if isinstance(d, dict):
        for t,t_d in d.items():
            cpp_integrator.setD(t_d,hoomd.context.current.system_definition.getParticleData().getTypeByName(t))
    else:
        for i in range(hoomd.context.current.system_definition.getParticleData().getNTypes()):
            cpp_integrator.setD(d,i);

def setA(cpp_integrator,a):
    if isinstance(a, dict):
        for t,t_a in a.items():
            cpp_integrator.setA(t_a,hoomd.context.current.system_definition.getParticleData().getTypeByName(t))
    else:
        for i in range(hoomd.context.current.system_definition.getParticleData().getNTypes()):
            cpp_integrator.setA(a,i);

class sphere(mode_hpmc):
    R""" HPMC integration for spheres (2D/3D).

    Args:
        seed (int): Random number seed
        d (float): Maximum move displacement, Scalar to set for all types, or a dict containing {type:size} to set by type.
        nselect (int): The number of trial moves to perform in each cell.
        implicit (bool): Flag to enable implicit depletants.
        restore_state(bool): Restore internal state from initialization file when True. See :py:class:`mode_hpmc`
                             for a description of what state data restored. (added in version 2.2)

    Hard particle Monte Carlo integration method for spheres.

    Sphere parameters:

    * *diameter* (**required**) - diameter of the sphere (distance units)
    * *ignore_statistics* (**default: False**) - set to True to disable ignore for statistics tracking
    * *ignore_overlaps* (**default: False**) - set to True to disable overlap checks between this and other types with *ignore_overlaps=True*

        * .. deprecated:: 2.1
             Replaced by :py:class:`interaction_matrix`.

    Examples::

        mc = hpmc.integrate.sphere(seed=415236)
        mc = hpmc.integrate.sphere(seed=415236, d=0.3)
        mc.shape_param.set('A', diameter=1.0)
        mc.shape_param.set('B', diameter=2.0)
        print('diameter = ', mc.shape_param['A'].diameter)

    Depletants Example::

        mc = hpmc.integrate.sphere(seed=415236, d=0.3, a=0.4, implicit=True)
        mc.set_param(nselect=8,nR=3,depletant_type='B')
        mc.shape_param.set('A', diameter=1.0)
        mc.shape_param.set('B', diameter=.1)
    """

    def __init__(self, seed, d=0.1, nselect=4, implicit=False, restore_state=False):
        hoomd.util.print_status_line();

        # initialize base class
        mode_hpmc.__init__(self,implicit);

        # initialize the reflected c++ class
        if not hoomd.context.exec_conf.isCUDAEnabled():
            if(implicit):
                self.cpp_integrator = _hpmc.IntegratorHPMCMonoImplicitSphere(hoomd.context.current.system_definition, seed)
            else:
                self.cpp_integrator = _hpmc.IntegratorHPMCMonoSphere(hoomd.context.current.system_definition, seed);
        else:
            cl_c = _hoomd.CellListGPU(hoomd.context.current.system_definition);
            hoomd.context.current.system.addCompute(cl_c, "auto_cl2")
            if not implicit:
                self.cpp_integrator = _hpmc.IntegratorHPMCMonoGPUSphere(hoomd.context.current.system_definition, cl_c, seed);
            else:
                self.cpp_integrator = _hpmc.IntegratorHPMCMonoImplicitGPUSphere(hoomd.context.current.system_definition, cl_c, seed);

        # set the default parameters
        setD(self.cpp_integrator,d);
        self.cpp_integrator.setMoveRatio(1.0)
        self.cpp_integrator.setNSelect(nselect);

        hoomd.context.current.system.setIntegrator(self.cpp_integrator);

        self.initialize_shape_params();

        if implicit:
            self.implicit_required_params=['nR', 'depletant_type']

        if restore_state:
            self.restore_state()

    # \internal
    # \brief Format shape parameters for pos file output
    def format_param_pos(self, param):
        d = param.diameter;
        return 'sphere {0}'.format(d);

    def get_type_shapes(self):
        """ Get all the types of shapes in the current simulation
        Returns:
            A list of dictionaries, one for each particle type in the system. Currently assumes that all 3D shapes are convex.
        """
        result = []

        ntypes = hoomd.context.current.system_definition.getParticleData().getNTypes();
        dim = hoomd.context.current.system_definition.getNDimensions()

        for i in range(ntypes):
            typename = hoomd.context.current.system_definition.getParticleData().getNameByType(i);
            shape = self.shape_param.get(typename)
            # Need to add logic to figure out whether this is 2D or not
            if dim == 3:
                result.append(dict(type='Sphere',
                                   diameter=shape.diameter))
            else:
                result.append(dict(type='Disk',
                                   diameter=shape.diameter))

        return result


class convex_polygon(mode_hpmc):
    R""" HPMC integration for convex polygons (2D).

    Args:
        seed (int): Random number seed
        d (float): Maximum move displacement, Scalar to set for all types, or a dict containing {type:size} to set by type.
        a (float): Maximum rotation move, Scalar to set for all types, or a dict containing {type:size} to set by type.
        move_ratio (float): Ratio of translation moves to rotation moves.
        nselect (int): The number of trial moves to perform in each cell.
        restore_state(bool): Restore internal state from initialization file when True. See :py:class:`mode_hpmc`
                             for a description of what state data restored. (added in version 2.2)

    Note:
        For concave polygons, use :py:class:`simple_polygon`.

    Convex polygon parameters:

    * *vertices* (**required**) - vertices of the polygon as is a list of (x,y) tuples of numbers (distance units)

        * Vertices **MUST** be specified in a *counter-clockwise* order.
        * The origin **MUST** be contained within the vertices.
        * Points inside the polygon **MUST NOT** be included.
        * The origin centered circle that encloses all vertices should be of minimal size for optimal performance (e.g.
          don't put the origin right next to an edge).

    * *ignore_statistics* (**default: False**) - set to True to disable ignore for statistics tracking
    * *ignore_overlaps* (**default: False**) - set to True to disable overlap checks between this and other types with *ignore_overlaps=True*

        * .. deprecated:: 2.1
             Replaced by :py:class:`interaction_matrix`.

    Warning:
        HPMC does not check that all requirements are met. Undefined behavior will result if they are
        violated.

    Examples::

        mc = hpmc.integrate.convex_polygon(seed=415236)
        mc = hpmc.integrate.convex_polygon(seed=415236, d=0.3, a=0.4)
        mc.shape_param.set('A', vertices=[(-0.5, -0.5), (0.5, -0.5), (0.5, 0.5), (-0.5, 0.5)]);
        print('vertices = ', mc.shape_param['A'].vertices)

    """
    def __init__(self, seed, d=0.1, a=0.1, move_ratio=0.5, nselect=4, restore_state=False):
        hoomd.util.print_status_line();

        # initialize base class
        mode_hpmc.__init__(self, False);

        # initialize the reflected c++ class
        if not hoomd.context.exec_conf.isCUDAEnabled():
            self.cpp_integrator = _hpmc.IntegratorHPMCMonoConvexPolygon(hoomd.context.current.system_definition, seed);
        else:
            cl_c = _hoomd.CellListGPU(hoomd.context.current.system_definition);
            hoomd.context.current.system.addCompute(cl_c, "auto_cl2")
            self.cpp_integrator = _hpmc.IntegratorHPMCMonoGPUConvexPolygon(hoomd.context.current.system_definition, cl_c, seed);

        # set default parameters
        setD(self.cpp_integrator,d);
        setA(self.cpp_integrator,a);
        self.cpp_integrator.setMoveRatio(move_ratio)
        self.cpp_integrator.setNSelect(nselect);

        hoomd.context.current.system.setIntegrator(self.cpp_integrator);

        self.initialize_shape_params();
        if restore_state:
            self.restore_state()


    # \internal
    # \brief Format shape parameters for pos file output
    def format_param_pos(self, param):
        # build up shape_def string in a loop
        verts = param.vertices;
        shape_def = 'poly3d {0} '.format(len(verts));

        for v in verts:
            shape_def += '{0} {1} 0 '.format(*v);

        return shape_def

    def get_type_shapes(self):
        """ Get all the types of shapes in the current simulation
        Returns:
            A list of dictionaries, one for each particle type in the system. Currently assumes that all 3D shapes are convex.
        """
        result = []

        ntypes = hoomd.context.current.system_definition.getParticleData().getNTypes();

        for i in range(ntypes):
            typename = hoomd.context.current.system_definition.getParticleData().getNameByType(i);
            shape = self.shape_param.get(typename)
            result.append(dict(type='Polygon',
                                   rounding_radius=0,
                                   vertices=shape.vertices))

        return result


class convex_spheropolygon(mode_hpmc):
    R""" HPMC integration for convex spheropolygons (2D).

    Args:
        seed (int): Random number seed.
        d (float): Maximum move displacement, Scalar to set for all types, or a dict containing {type:size} to set by type.
        a (float): Maximum rotation move, Scalar to set for all types, or a dict containing {type:size} to set by type.
        move_ratio (float): Ratio of translation moves to rotation moves.
        nselect (int): The number of trial moves to perform in each cell.
        restore_state(bool): Restore internal state from initialization file when True. See :py:class:`mode_hpmc`
                             for a description of what state data restored. (added in version 2.2)

    Spheropolygon parameters:

    * *vertices* (**required**) - vertices of the polygon as is a list of (x,y) tuples of numbers (distance units)

        * The origin **MUST** be contained within the shape.
        * The origin centered circle that encloses all vertices should be of minimal size for optimal performance (e.g.
          don't put the origin right next to an edge).

    * *sweep_radius* (**default: 0.0**) - the radius of the sphere swept around the edges of the polygon (distance units) - **optional**
    * *ignore_statistics* (**default: False**) - set to True to disable ignore for statistics tracking
    * *ignore_overlaps* (**default: False**) - set to True to disable overlap checks between this and other types with *ignore_overlaps=True*

        * .. deprecated:: 2.1
             Replaced by :py:class:`interaction_matrix`.

    Useful cases:

     * A 1-vertex spheropolygon is a disk.
     * A 2-vertex spheropolygon is a spherocylinder.

    Warning:
        HPMC does not check that all requirements are met. Undefined behavior will result if they are
        violated.

    Examples::

        mc = hpmc.integrate.convex_spheropolygon(seed=415236)
        mc = hpmc.integrate.convex_spheropolygon(seed=415236, d=0.3, a=0.4)
        mc.shape_param.set('A', vertices=[(-0.5, -0.5), (0.5, -0.5), (0.5, 0.5), (-0.5, 0.5)], sweep_radius=0.1, ignore_statistics=False);
        mc.shape_param.set('A', vertices=[(0,0)], sweep_radius=0.5, ignore_statistics=True);
        print('vertices = ', mc.shape_param['A'].vertices)

    """
    def __init__(self, seed, d=0.1, a=0.1, move_ratio=0.5, nselect=4, restore_state=False):
        hoomd.util.print_status_line();

        # initialize base class
        mode_hpmc.__init__(self,False);

        # initialize the reflected c++ class
        if not hoomd.context.exec_conf.isCUDAEnabled():
            self.cpp_integrator = _hpmc.IntegratorHPMCMonoSpheropolygon(hoomd.context.current.system_definition, seed);
        else:
            cl_c = _hoomd.CellListGPU(hoomd.context.current.system_definition);
            hoomd.context.current.system.addCompute(cl_c, "auto_cl2")
            self.cpp_integrator = _hpmc.IntegratorHPMCMonoGPUSpheropolygon(hoomd.context.current.system_definition, cl_c, seed);

        # set default parameters
        setD(self.cpp_integrator,d);
        setA(self.cpp_integrator,a);
        self.cpp_integrator.setMoveRatio(move_ratio)
        self.cpp_integrator.setNSelect(nselect);

        hoomd.context.current.system.setIntegrator(self.cpp_integrator);
        self.initialize_shape_params();

        if restore_state:
            self.restore_state()


    # \internal
    # \brief Format shape parameters for pos file output
    def format_param_pos(self, param):
        # build up shape_def string
        verts = param.vertices;
        R = float(param.sweep_radius);

        if len(verts) == 1:
            shape_def = 'ellipsoid {0} {0} {0} '.format(R);

        else:
            shape_def = 'spoly3d {0} {1} '.format(R, len(verts));

            for v in verts:
                shape_def += '{0} {1} 0 '.format(*v);

        return shape_def

    def get_type_shapes(self):
        """ Get all the types of shapes in the current simulation
        Returns:
            A list of dictionaries, one for each particle type in the system. Currently assumes that all 3D shapes are convex.
        """
        result = []

        ntypes = hoomd.context.current.system_definition.getParticleData().getNTypes();

        for i in range(ntypes):
            typename = hoomd.context.current.system_definition.getParticleData().getNameByType(i);
            shape = self.shape_param.get(typename)
            result.append(dict(type='Polygon',
                                   rounding_radius=shape.sweep_radius,
                                   vertices=shape.vertices))

        return result

class simple_polygon(mode_hpmc):
    R""" HPMC integration for simple polygons (2D).

    Args:
        seed (int): Random number seed.
        d (float): Maximum move displacement, Scalar to set for all types, or a dict containing {type:size} to set by type.
        a (float): Maximum rotation move, Scalar to set for all types, or a dict containing {type:size} to set by type.
        move_ratio (float): Ratio of translation moves to rotation moves.
        nselect (int): The number of trial moves to perform in each cell.
        restore_state(bool): Restore internal state from initialization file when True. See :py:class:`mode_hpmc`
                             for a description of what state data restored. (added in version 2.2)

    Note:
        For simple polygons that are not concave, use :py:class:`convex_polygon`, it will execute much faster than
        :py:class:`simple_polygon`.

    Simple polygon parameters:

    * *vertices* (**required**) - vertices of the polygon as is a list of (x,y) tuples of numbers (distance units)

        * Vertices **MUST** be specified in a *counter-clockwise* order.
        * The polygon may be concave, but edges must not cross.
        * The origin doesn't necessarily need to be inside the shape.
        * The origin centered circle that encloses all vertices should be of minimal size for optimal performance.

    * *ignore_statistics* (**default: False**) - set to True to disable ignore for statistics tracking
    * *ignore_overlaps* (**default: False**) - set to True to disable overlap checks between this and other types with *ignore_overlaps=True*

        * .. deprecated:: 2.1
             Replaced by :py:class:`interaction_matrix`.

    Warning:
        HPMC does not check that all requirements are met. Undefined behavior will result if they are
        violated.

    Examples::

        mc = hpmc.integrate.simple_polygon(seed=415236)
        mc = hpmc.integrate.simple_polygon(seed=415236, d=0.3, a=0.4)
        mc.shape_param.set('A', vertices=[(0, 0.5), (-0.5, -0.5), (0, 0), (0.5, -0.5)]);
        print('vertices = ', mc.shape_param['A'].vertices)

    """
    def __init__(self, seed, d=0.1, a=0.1, move_ratio=0.5, nselect=4, restore_state=False):
        hoomd.util.print_status_line();

        # initialize base class
        mode_hpmc.__init__(self,False);

        # initialize the reflected c++ class
        if not hoomd.context.exec_conf.isCUDAEnabled():
            self.cpp_integrator = _hpmc.IntegratorHPMCMonoSimplePolygon(hoomd.context.current.system_definition, seed);
        else:
            cl_c = _hoomd.CellListGPU(hoomd.context.current.system_definition);
            hoomd.context.current.system.addCompute(cl_c, "auto_cl2")
            self.cpp_integrator = _hpmc.IntegratorHPMCMonoGPUSimplePolygon(hoomd.context.current.system_definition, cl_c, seed);

        # set parameters
        setD(self.cpp_integrator,d);
        setA(self.cpp_integrator,a);
        self.cpp_integrator.setMoveRatio(move_ratio)
        self.cpp_integrator.setNSelect(nselect);

        hoomd.context.current.system.setIntegrator(self.cpp_integrator);
        self.initialize_shape_params();

        if restore_state:
            self.restore_state()


    # \internal
    # \brief Format shape parameters for pos file output
    def format_param_pos(self, param):
        # build up shape_def string in a loop
        verts = param.vertices;
        shape_def = 'poly3d {0} '.format(len(verts));

        for v in verts:
            shape_def += '{0} {1} 0 '.format(*v);

        return shape_def

    def get_type_shapes(self):
        """ Get all the types of shapes in the current simulation
        Returns:
            A list of dictionaries, one for each particle type in the system. Currently assumes that all 3D shapes are convex.
        """
        result = []

        ntypes = hoomd.context.current.system_definition.getParticleData().getNTypes();

        for i in range(ntypes):
            typename = hoomd.context.current.system_definition.getParticleData().getNameByType(i);
            shape = self.shape_param.get(typename)
            result.append(dict(type='Polygon',
                                   rounding_radius=0,
                                   vertices=shape.vertices))

        return result

class polyhedron(mode_hpmc):
    R""" HPMC integration for general polyhedra (3D).

    This shape uses an internal OBB tree for fast collision queries.
    Depending on the number of constituent spheres in the tree, different values of the number of
    spheres per leaf node may yield different optimal performance.
    The capacity of leaf nodes is configurable.

    Only triangle meshes and spheres are supported. The mesh must be free of self-intersections.

    Args:
        seed (int): Random number seed.
        d (float): Maximum move displacement, Scalar to set for all types, or a dict containing {type:size} to set by type.
        a (float): Maximum rotation move, Scalar to set for all types, or a dict containing {type:size} to set by type.
        move_ratio (float): Ratio of translation moves to rotation moves.
        nselect (int): The number of trial moves to perform in each cell.
        implicit (bool): Flag to enable implicit depletants.
        restore_state(bool): Restore internal state from initialization file when True. See :py:class:`mode_hpmc`
                             for a description of what state data restored. (added in version 2.2)

    Polyhedron parameters:

    * *vertices* (**required**) - vertices of the polyhedron as is a list of (x,y,z) tuples of numbers (distance units)

        * The origin **MUST** strictly be contained in the generally nonconvex volume defined by the vertices and faces
        * The (0,0,0) centered sphere that encloses all verticies should be of minimal size for optimal performance (e.g.
          don't translate the shape such that (0,0,0) right next to a face).

    * *faces* (**required**) - a list of vertex indices for every face
    * *sweep_radius* (**default: 0.0**) - rounding radius applied to polyhedron
    * *ignore_statistics* (**default: False**) - set to True to disable ignore for statistics tracking
    * *ignore_overlaps* (**default: False**) - set to True to disable overlap checks between this and other types with *ignore_overlaps=True*

        * .. deprecated:: 2.1
             Replaced by :py:class:`interaction_matrix`.
    * *capacity* (**default: 4**) - set to the maximum number of particles per leaf node for better performance
        * .. versionadded:: 2.2
    * *origin* (**default: (0,0,0)**) - a point strictly inside the shape, needed for correctness of overlap checks
        * .. versionadded:: 2.2
    * *hull_only* (**default: True **) - if True, only consider intersections between hull polygons
        * .. versionadded:: 2.2

    Warning:
        HPMC does not check that all requirements are met. Undefined behavior will result if they are
        violated.

    Example::

        mc = hpmc.integrate.polyhedron(seed=415236)
        mc = hpmc.integrate.polyhedron(seed=415236, d=0.3, a=0.4)
        mc.shape_param.set('A', vertices=[(-0.5, -0.5, -0.5), (-0.5, -0.5, 0.5), (-0.5, 0.5, -0.5), (-0.5, 0.5, 0.5), \
            (0.5, -0.5, -0.5), (0.5, -0.5, 0.5), (0.5, 0.5, -0.5), (0.5, 0.5, 0.5)],\
            faces = [(7, 3, 1, 5), (7, 5, 4, 6), (7, 6, 2, 3), (3, 2, 0, 1), (0, 2, 6, 4), (1, 0, 4, 5)]);
        print('vertices = ', mc.shape_param['A'].vertices)
        print('faces = ', mc.shape_param['A'].faces)

    Depletants Example::

        mc = hpmc.integrate.polyhedron(seed=415236, d=0.3, a=0.4, implicit=True)
        mc.set_param(nselect=1,nR=3,depletant_type='B')
        faces = [(7, 3, 1, 5), (7, 5, 4, 6), (7, 6, 2, 3), (3, 2, 0, 1), (0, 2, 6, 4), (1, 0, 4, 5)];
        mc.shape_param.set('A', vertices=[(-0.5, -0.5, -0.5), (-0.5, -0.5, 0.5), (-0.5, 0.5, -0.5), (-0.5, 0.5, 0.5), \
            (0.5, -0.5, -0.5), (0.5, -0.5, 0.5), (0.5, 0.5, -0.5), (0.5, 0.5, 0.5)], faces = faces);
        mc.shape_param.set('B', vertices=[(-0.05, -0.05, -0.05), (-0.05, -0.05, 0.05), (-0.05, 0.05, -0.05), (-0.05, 0.05, 0.05), \
            (0.05, -0.05, -0.05), (0.05, -0.05, 0.05), (0.05, 0.05, -0.05), (0.05, 0.05, 0.05)], faces = faces, origin = (0,0,0));
    """
    def __init__(self, seed, d=0.1, a=0.1, move_ratio=0.5, nselect=4, implicit=False, restore_state=False):
        hoomd.util.print_status_line();

        # initialize base class
        mode_hpmc.__init__(self,implicit);

        # initialize the reflected c++ class
        if not hoomd.context.exec_conf.isCUDAEnabled():
            if(implicit):
                self.cpp_integrator = _hpmc.IntegratorHPMCMonoImplicitPolyhedron(hoomd.context.current.system_definition, seed)
            else:
                self.cpp_integrator = _hpmc.IntegratorHPMCMonoPolyhedron(hoomd.context.current.system_definition, seed);
        else:
            cl_c = _hoomd.CellListGPU(hoomd.context.current.system_definition);
            hoomd.context.current.system.addCompute(cl_c, "auto_cl2")
            if not implicit:
                self.cpp_integrator = _hpmc.IntegratorHPMCMonoGPUPolyhedron(hoomd.context.current.system_definition, cl_c, seed);
            else:
                self.cpp_integrator = _hpmc.IntegratorHPMCMonoImplicitGPUPolyhedron(hoomd.context.current.system_definition, cl_c, seed);

        # set default parameters
        setD(self.cpp_integrator,d);
        setA(self.cpp_integrator,a);
        self.cpp_integrator.setMoveRatio(move_ratio)
        self.cpp_integrator.setNSelect(nselect);

        hoomd.context.current.system.setIntegrator(self.cpp_integrator);
        self.initialize_shape_params();

        if implicit:
            self.implicit_required_params=['nR', 'depletant_type']

        if restore_state:
            self.restore_state()


    # \internal
    # \brief Format shape parameters for pos file output
    def format_param_pos(self, param):
        # build up shape_def string in a loop

        verts = param.vertices;
        # represent by convex hull, pos doesn't support non-convex shapes yet
        shape_def = 'polyV {0} '.format(len(verts));

        for v in verts:
            shape_def += '{0} {1} {2} '.format(*v);

        faces = param.faces;
        shape_def += '{0} '.format(len(faces))
        for f in faces:
            shape_def += '{0} '.format(len(f));
            for vi in f:
                shape_def += '{0} '.format(vi)

        return shape_def

class convex_polyhedron(mode_hpmc):
    R""" HPMC integration for convex polyhedra (3D).

    Args:
        seed (int): Random number seed.
        d (float): Maximum move displacement, Scalar to set for all types, or a dict containing {type:size} to set by type.
        a (float): Maximum rotation move, Scalar to set for all types, or a dict containing {type:size} to set by type.
        move_ratio (float): Ratio of translation moves to rotation moves.
        nselect (int): (Override the automatic choice for the number of trial moves to perform in each cell.
        implicit (bool): Flag to enable implicit depletants.
        max_verts (int): Set the maximum number of vertices in a polyhedron. (deprecated in version 2.2)
        restore_state(bool): Restore internal state from initialization file when True. See :py:class:`mode_hpmc`
                             for a description of what state data restored. (added in version 2.2)

    Convex polyhedron parameters:

    * *vertices* (**required**) - vertices of the polyhedron as is a list of (x,y,z) tuples of numbers (distance units)

        * The origin **MUST** be contained within the vertices.
        * The origin centered circle that encloses all verticies should be of minimal size for optimal performance (e.g.
          don't put the origin right next to a face).

    * *ignore_statistics* (**default: False**) - set to True to disable ignore for statistics tracking
    * *ignore_overlaps* (**default: False**) - set to True to disable overlap checks between this and other types with *ignore_overlaps=True*

        * .. deprecated:: 2.1
             Replaced by :py:class:`interaction_matrix`.

    Warning:
        HPMC does not check that all requirements are met. Undefined behavior will result if they are
        violated.

    Example::

        mc = hpmc.integrate.convex_polyhedron(seed=415236)
        mc = hpmc.integrate.convex_polyhedron(seed=415236, d=0.3, a=0.4)
        mc.shape_param.set('A', vertices=[(0.5, 0.5, 0.5), (0.5, -0.5, -0.5), (-0.5, 0.5, -0.5), (-0.5, -0.5, 0.5)]);
        print('vertices = ', mc.shape_param['A'].vertices)

    Depletants Example::

        mc = hpmc.integrate.convex_polyhedron(seed=415236, d=0.3, a=0.4, implicit=True)
        mc.set_param(nselect=1,nR=3,depletant_type='B')
        mc.shape_param.set('A', vertices=[(0.5, 0.5, 0.5), (0.5, -0.5, -0.5), (-0.5, 0.5, -0.5), (-0.5, -0.5, 0.5)]);
        mc.shape_param.set('B', vertices=[(0.05, 0.05, 0.05), (0.05, -0.05, -0.05), (-0.05, 0.05, -0.05), (-0.05, -0.05, 0.05)]);
    """
    def __init__(self, seed, d=0.1, a=0.1, move_ratio=0.5, nselect=4, implicit=False, max_verts=None, restore_state=False):
        hoomd.util.print_status_line();

        if max_verts is not None:
            hoomd.context.msg.warning("max_verts is deprecated. Ignoring.\n")

        # initialize base class
        mode_hpmc.__init__(self,implicit);

        # initialize the reflected c++ class
        if not hoomd.context.exec_conf.isCUDAEnabled():
            if(implicit):
                self.cpp_integrator = _hpmc.IntegratorHPMCMonoImplicitConvexPolyhedron(hoomd.context.current.system_definition, seed);
            else:
                self.cpp_integrator = _hpmc.IntegratorHPMCMonoConvexPolyhedron(hoomd.context.current.system_definition, seed);
        else:
            cl_c = _hoomd.CellListGPU(hoomd.context.current.system_definition);
            hoomd.context.current.system.addCompute(cl_c, "auto_cl2")
            if implicit:
                self.cpp_integrator = _hpmc.IntegratorHPMCMonoImplicitGPUConvexPolyhedron(hoomd.context.current.system_definition, cl_c, seed);
            else:
                self.cpp_integrator = _hpmc.IntegratorHPMCMonoGPUConvexPolyhedron(hoomd.context.current.system_definition, cl_c, seed);

        # set default parameters
        setD(self.cpp_integrator,d);
        setA(self.cpp_integrator,a);
        self.cpp_integrator.setMoveRatio(move_ratio)
        if nselect is not None:
            self.cpp_integrator.setNSelect(nselect);

        hoomd.context.current.system.setIntegrator(self.cpp_integrator);
        self.initialize_shape_params();

        if implicit:
            self.implicit_required_params=['nR', 'depletant_type']

        if restore_state:
            self.restore_state()

    # \internal
    # \brief Format shape parameters for pos file output
    def format_param_pos(self, param):
        # build up shape_def string in a loop
        verts = param.vertices;
        shape_def = 'poly3d {0} '.format(len(verts));

        for v in verts:
            shape_def += '{0} {1} {2} '.format(*v);

        return shape_def

    def get_type_shapes(self):
        """ Get all the types of shapes in the current simulation
        Returns:
            A list of dictionaries, one for each particle type in the system. Currently assumes that all 3D shapes are convex.
        """
        result = []

        ntypes = hoomd.context.current.system_definition.getParticleData().getNTypes();

        for i in range(ntypes):
            typename = hoomd.context.current.system_definition.getParticleData().getNameByType(i);
            shape = self.shape_param.get(typename)
            dim = hoomd.context.current.system_definition.getNDimensions()
            # Currently can't trivially pull the radius for nonspherical shapes
            result.append(dict(type='ConvexPolyhedron',
                                   rounding_radius=0,
                                   vertices=shape.vertices))

        return result

class faceted_sphere(mode_hpmc):
    R""" HPMC integration for faceted spheres (3D).

    Args:
        seed (int): Random number seed.
        d (float): Maximum move displacement, Scalar to set for all types, or a dict containing {type:size} to set by type.
        a (float): Maximum rotation move, Scalar to set for all types, or a dict containing {type:size} to set by type.
        move_ratio (float): Ratio of translation moves to rotation moves.
        nselect (int): The number of trial moves to perform in each cell.
        implicit (bool): Flag to enable implicit depletants.
        restore_state(bool): Restore internal state from initialization file when True. See :py:class:`mode_hpmc`
                             for a description of what state data restored. (added in version 2.2)

    A faceted sphere is a sphere interesected with halfspaces. The equation defining each halfspace is given by:

    .. math::
        n_i\cdot r + b_i \le 0

    where :math:`n_i` is the face normal, and :math:`b_i` is  the offset.

    Warning:
        The origin must be chosen so as to lie **inside the shape**, or the overlap check will not work.
        This condition is not checked.

    Faceted sphere parameters:

    * *normals* (**required**) - list of (x,y,z) tuples defining the facet normals (distance units)
    * *offsets* (**required**) - list of offsets (distance unit^2)
    * *diameter* (**required**) - diameter of sphere
    * *vertices* (**required**) - list of vertices for intersection polyhedron
    * *origin* (**required**) - origin vector
    * *ignore_statistics* (**default: False**) - set to True to disable ignore for statistics tracking
    * *ignore_overlaps* (**default: False**) - set to True to disable overlap checks between this and other types with *ignore_overlaps=True*

        * .. deprecated:: 2.1
             Replaced by :py:class:`interaction_matrix`.

    Warning:
        Planes must not be coplanar.

    Example::

        mc = hpmc.integrate.faceted_sphere(seed=415236)
        mc = hpmc.integrate.faceted_sphere(seed=415236, d=0.3, a=0.4)
        mc.shape_param.set('A', normals=[(-1,0,0),(1,0,0),(0,-1,0),(0,1,0),(0,0,-1),(0,0,1)],diameter=1.0);
        print('diameter = ', mc.shape_param['A'].diameter)

    Depletants Example::

        mc = hpmc.integrate.pathcy_sphere(seed=415236, d=0.3, a=0.4, implicit=True)
        mc.set_param(nselect=1,nR=3,depletant_type='B')
        mc.shape_param.set('A', normals=[(-1,0,0),(1,0,0),(0,-1,0),(0,1,0),(0,0,-1),(0,0,1)],diameter=1.0);
        mc.shape_param.set('B', normals=[],diameter=0.1);
    """
    def __init__(self, seed, d=0.1, a=0.1, move_ratio=0.5, nselect=4, implicit=False, restore_state=False):
        hoomd.util.print_status_line();

        # initialize base class
        mode_hpmc.__init__(self,implicit);

        # initialize the reflected c++ class
        if not hoomd.context.exec_conf.isCUDAEnabled():
            if(implicit):
                self.cpp_integrator = _hpmc.IntegratorHPMCMonoImplicitFacetedSphere(hoomd.context.current.system_definition, seed)
            else:
                self.cpp_integrator = _hpmc.IntegratorHPMCMonoFacetedSphere(hoomd.context.current.system_definition, seed);
        else:
            cl_c = _hoomd.CellListGPU(hoomd.context.current.system_definition);
            hoomd.context.current.system.addCompute(cl_c, "auto_cl2")
            if not implicit:
                self.cpp_integrator = _hpmc.IntegratorHPMCMonoGPUFacetedSphere(hoomd.context.current.system_definition, cl_c, seed);
            else:
                self.cpp_integrator = _hpmc.IntegratorHPMCMonoImplicitGPUFacetedSphere(hoomd.context.current.system_definition, cl_c, seed);

        # set default parameters
        setD(self.cpp_integrator,d);
        setA(self.cpp_integrator,a);
        self.cpp_integrator.setMoveRatio(move_ratio)
        self.cpp_integrator.setNSelect(nselect);

        hoomd.context.current.system.setIntegrator(self.cpp_integrator);
        self.initialize_shape_params();

        if implicit:
            self.implicit_required_params=['nR', 'depletant_type']

        if restore_state:
            self.restore_state()


    # \internal
    # \brief Format shape parameters for pos file output
    def format_param_pos(self, param):
        vertices = param.vertices;
        d = param.diameter;
        if vertices is not None:
            # build up shape_def string in a loop
            shape_def = 'polySphere {0} {1} '.format(d/2.0,len(vertices));

            v = []
            for v in vertices:
                shape_def += '{0} {1} {2} '.format(*v)

            return shape_def
        else:
            raise RuntimeError("No vertices supplied.")

class sphinx(mode_hpmc):
    R""" HPMC integration for sphinx particles (3D).

    Args:
        seed (int): Random number seed.
        d (float): Maximum move displacement, Scalar to set for all types, or a dict containing {type:size} to set by type.
        a (float): Maximum rotation move, Scalar to set for all types, or a dict containing {type:size} to set by type.
        move_ratio (float): Ratio of translation moves to rotation moves.
        nselect (int): The number of trial moves to perform in each cell.
        implicit (bool): Flag to enable implicit depletants.
        restore_state(bool): Restore internal state from initialization file when True. See :py:class:`mode_hpmc`
                             for a description of what state data restored. (added in version 2.2)

    Sphinx particles are dimpled spheres (spheres with 'positive' and 'negative' volumes).

    Sphinx parameters:

    * *diameters* - diameters of spheres (positive OR negative real numbers)
    * *centers* - centers of spheres in local coordinate frame
    * *ignore_statistics* (**default: False**) - set to True to disable ignore for statistics tracking
    * *ignore_overlaps* (**default: False**) - set to True to disable overlap checks between this and other types with *ignore_overlaps=True*

        * .. deprecated:: 2.1
             Replaced by :py:class:`interaction_matrix`.

    Quick Example::

        mc = hpmc.integrate.sphinx(seed=415236)
        mc = hpmc.integrate.sphinx(seed=415236, d=0.3, a=0.4)
        mc.shape_param.set('A', centers=[(0,0,0),(1,0,0)], diameters=[1,.25])
        print('diameters = ', mc.shape_param['A'].diameters)

    Depletants Example::

        mc = hpmc.integrate.sphinx(seed=415236, d=0.3, a=0.4, implicit=True)
        mc.set_param(nselect=1,nR=3,depletant_type='B')
        mc.shape_param.set('A', centers=[(0,0,0),(1,0,0)], diameters=[1,-.25])
        mc.shape_param.set('B', centers=[(0,0,0)], diameters=[.15])
    """
    def __init__(self, seed, d=0.1, a=0.1, move_ratio=0.5, nselect=4, implicit=False, restore_state=False):
        hoomd.util.print_status_line();

        # initialize base class
        mode_hpmc.__init__(self,implicit);

        # initialize the reflected c++ class
        if not hoomd.context.exec_conf.isCUDAEnabled():
            if(implicit):
                self.cpp_integrator = _hpmc.IntegratorHPMCMonoImplicitSphinx(hoomd.context.current.system_definition, seed)
            else:
                self.cpp_integrator = _hpmc.IntegratorHPMCMonoSphinx(hoomd.context.current.system_definition, seed);
        else:
            cl_c = _hoomd.CellListGPU(hoomd.context.current.system_definition);
            hoomd.context.current.system.addCompute(cl_c, "auto_cl2")

            if not implicit:
                self.cpp_integrator = _hpmc.IntegratorHPMCMonoGPUSphinx(hoomd.context.current.system_definition, cl_c, seed);
            else:
                self.cpp_integrator = _hpmc.IntegratorHPMCMonoImplicitGPUSphinx(hoomd.context.current.system_definition, cl_c, seed);

        # set default parameters
        setD(self.cpp_integrator,d);
        setA(self.cpp_integrator,a);
        self.cpp_integrator.setMoveRatio(move_ratio)
        if nselect is not None:
            self.cpp_integrator.setNSelect(nselect);

        hoomd.context.current.system.setIntegrator(self.cpp_integrator);
        self.initialize_shape_params();

        if implicit:
            self.implicit_required_params=['nR', 'depletant_type']

        if restore_state:
            self.restore_state()


    # \internal
    # \brief Format shape parameters for pos file output
    def format_param_pos(self, param):
        centers = param.centers;
        diameters = param.diameters;
        circumsphere_d = param.diameter

        colors = param.colors
        if colors is None:
            # default
            colors = ["005984ff" for c in centers]

        # build up shape_def string in a loop
        shape_def = 'sphinx 0 {0} {1} '.format(circumsphere_d, len(centers));

        # for every plane, construct four bounding vertices
        for (d,c,col) in zip(diameters, centers, colors):
            shape_def += '{0} {1} {2} {3} {4} '.format(d/2.0,c[0],c[1],c[2], col);

        return shape_def

class convex_spheropolyhedron(mode_hpmc):
    R""" HPMC integration for spheropolyhedra (3D).

    Args:
        seed (int): Random number seed.
        d (float): Maximum move displacement, Scalar to set for all types, or a dict containing {type:size} to set by type.
        a (float): Maximum rotation move, Scalar to set for all types, or a dict containing {type:size} to set by type.
        move_ratio (float): Ratio of translation moves to rotation moves.
        nselect (int): The number of trial moves to perform in each cell.
        implicit (bool): Flag to enable implicit depletants.
        max_verts (int): Set the maximum number of vertices in a polyhedron. (deprecated in version 2.2)
        restore_state(bool): Restore internal state from initialization file when True. See :py:class:`mode_hpmc`
                             for a description of what state data restored. (added in version 2.2)

    A sperholpolyhedron can also represent spheres (0 or 1 vertices), and spherocylinders (2 vertices).

    Spheropolyhedron parameters:

    * *vertices* (**required**) - vertices of the polyhedron as is a list of (x,y,z) tuples of numbers (distance units)

        - The origin **MUST** be contained within the vertices.
        - The origin centered sphere that encloses all verticies should be of minimal size for optimal performance (e.g.
          don't put the origin right next to a face).
        - A sphere can be represented by specifying zero vertices (i.e. vertices=[]) and a non-zero radius R
        - Two vertices and a non-zero radius R define a prolate spherocylinder.

    * *sweep_radius* (**default: 0.0**) - the radius of the sphere swept around the edges of the polygon (distance units) - **optional**
    * *ignore_statistics* (**default: False**) - set to True to disable ignore for statistics tracking
    * *ignore_overlaps* (**default: False**) - set to True to disable overlap checks between this and other types with *ignore_overlaps=True*

        * .. deprecated:: 2.1
             Replaced by :py:class:`interaction_matrix`.

    Warning:
        HPMC does not check that all requirements are met. Undefined behavior will result if they are
        violated.

    Example::

        mc = hpmc.integrate.convex_spheropolyhedron(seed=415236)
        mc = hpmc.integrate.convex_spheropolyhedron(seed=415236, d=0.3, a=0.4)
        mc.shape_param['tetrahedron'].set(vertices=[(0.5, 0.5, 0.5), (0.5, -0.5, -0.5), (-0.5, 0.5, -0.5), (-0.5, -0.5, 0.5)]);
        print('vertices = ', mc.shape_param['A'].vertices)
        mc.shape_param['SphericalDepletant'].set(vertices=[], sweep_radius=0.1, ignore_statistics=True);

    Depletants example::

        mc = hpmc.integrate.convex_spheropolyhedron(seed=415236, d=0.3, a=0.4, implicit=True)
        mc.set_param(nR=3,depletant_type='SphericalDepletant')
        mc.shape_param['tetrahedron'].set(vertices=[(0.5, 0.5, 0.5), (0.5, -0.5, -0.5), (-0.5, 0.5, -0.5), (-0.5, -0.5, 0.5)]);
        mc.shape_param['SphericalDepletant'].set(vertices=[], sweep_radius=0.1);
    """

    def __init__(self, seed, d=0.1, a=0.1, move_ratio=0.5, nselect=4, implicit=False, max_verts=None, restore_state=False):
        hoomd.util.print_status_line();

        if max_verts is not None:
            hoomd.context.msg.warning("max_verts is deprecated. Ignoring.\n")

        # initialize base class
        mode_hpmc.__init__(self,implicit);

        # initialize the reflected c++ class
        if not hoomd.context.exec_conf.isCUDAEnabled():
            if(implicit):
                self.cpp_integrator = _hpmc.IntegratorHPMCMonoImplicitSpheropolyhedron(hoomd.context.current.system_definition, seed)
            else:
                self.cpp_integrator = _hpmc.IntegratorHPMCMonoSpheropolyhedron(hoomd.context.current.system_definition, seed);
        else:
            cl_c = _hoomd.CellListGPU(hoomd.context.current.system_definition);
            hoomd.context.current.system.addCompute(cl_c, "auto_cl2")
            if not implicit:
                self.cpp_integrator = _hpmc.IntegratorHPMCMonoGPUSpheropolyhedron(hoomd.context.current.system_definition, cl_c, seed);
            else:
                self.cpp_integrator = _hpmc.IntegratorHPMCMonoImplicitGPUSpheropolyhedron(hoomd.context.current.system_definition, cl_c, seed);

        # set default parameters
        setD(self.cpp_integrator,d);
        setA(self.cpp_integrator,a);
        self.cpp_integrator.setMoveRatio(move_ratio)
        if nselect is not None:
            self.cpp_integrator.setNSelect(nselect);

        hoomd.context.current.system.setIntegrator(self.cpp_integrator);
        self.initialize_shape_params();

        if implicit:
            self.implicit_required_params=['nR', 'depletant_type']

        if restore_state:
            self.restore_state()

    # \internal
    # \brief Format shape parameters for pos file output
    def format_param_pos(self, param):
        verts = param.vertices;
        R = float(param.sweep_radius);
        # Allow spheres to be represented for zero or one verts for maximum compatibility.
        if len(verts) <= 1:
            # draw spherocylinder to avoid having to handle orientation output differently
            d = R * 2.0;
            return 'cyl {0} 0'.format(d);
        # else draw spheropolyhedron
        # build up shape_def string in a loop
        shape_def = 'spoly3d {0} {1} '.format(R, len(verts));

        for v in verts:
            shape_def += '{0} {1} {2} '.format(*v);

        return shape_def

    def get_type_shapes(self):
        """ Get all the types of shapes in the current simulation
        Returns:
            A list of dictionaries, one for each particle type in the system. Currently assumes that all 3D shapes are convex.
        """
        result = []

        ntypes = hoomd.context.current.system_definition.getParticleData().getNTypes();

        for i in range(ntypes):
            typename = hoomd.context.current.system_definition.getParticleData().getNameByType(i);
            shape = self.shape_param.get(typename)
            dim = hoomd.context.current.system_definition.getNDimensions()
            # Currently can't trivially pull the radius for nonspherical shapes
            result.append(dict(type='ConvexPolyhedron',
                                   rounding_radius=shape.sweep_radius,
                                   vertices=shape.vertices))

        return result

class ellipsoid(mode_hpmc):
    R""" HPMC integration for ellipsoids (2D/3D).

    Args:
        seed (int): Random number seed.
        d (float): Maximum move displacement, Scalar to set for all types, or a dict containing {type:size} to set by type.
        a (float): Maximum rotation move, Scalar to set for all types, or a dict containing {type:size} to set by type.
        move_ratio (float): Ratio of translation moves to rotation moves.
        nselect (int): The number of trial moves to perform in each cell.
        implicit (bool): Flag to enable implicit depletants.
        restore_state(bool): Restore internal state from initialization file when True. See :py:class:`mode_hpmc`
                             for a description of what state data restored. (added in version 2.2)

    Ellipsoid parameters:

    * *a* (**required**) - principle axis a of the ellipsoid (radius in the x direction) (distance units)
    * *b* (**required**) - principle axis b of the ellipsoid (radius in the y direction) (distance units)
    * *c* (**required**) - principle axis c of the ellipsoid (radius in the z direction) (distance units)
    * *ignore_statistics* (**default: False**) - set to True to disable ignore for statistics tracking
    * *ignore_overlaps* (**default: False**) - set to True to disable overlap checks between this and other types with *ignore_overlaps=True*

        * .. deprecated:: 2.1
             Replaced by :py:class:`interaction_matrix`.

    Example::

        mc = hpmc.integrate.ellipsoid(seed=415236)
        mc = hpmc.integrate.ellipsoid(seed=415236, d=0.3, a=0.4)
        mc.shape_param.set('A', a=0.5, b=0.25, c=0.125);
        print('ellipsoids parameters (a,b,c) = ', mc.shape_param['A'].a, mc.shape_param['A'].b, mc.shape_param['A'].c)

    Depletants Example::

        mc = hpmc.integrate.ellipsoid(seed=415236, d=0.3, a=0.4, implicit=True)
        mc.set_param(nselect=1,nR=50,depletant_type='B')
        mc.shape_param.set('A', a=0.5, b=0.25, c=0.125);
        mc.shape_param.set('B', a=0.05, b=0.05, c=0.05);
    """
    def __init__(self, seed, d=0.1, a=0.1, move_ratio=0.5, nselect=4, implicit=False, restore_state=False):
        hoomd.util.print_status_line();

        # initialize base class
        mode_hpmc.__init__(self,implicit);

        # initialize the reflected c++ class
        if not hoomd.context.exec_conf.isCUDAEnabled():
            if(implicit):
                self.cpp_integrator = _hpmc.IntegratorHPMCMonoImplicitEllipsoid(hoomd.context.current.system_definition, seed)
            else:
                self.cpp_integrator = _hpmc.IntegratorHPMCMonoEllipsoid(hoomd.context.current.system_definition, seed);
        else:
            cl_c = _hoomd.CellListGPU(hoomd.context.current.system_definition);
            hoomd.context.current.system.addCompute(cl_c, "auto_cl2")
            if not implicit:
                self.cpp_integrator = _hpmc.IntegratorHPMCMonoGPUEllipsoid(hoomd.context.current.system_definition, cl_c, seed);
            else:
                self.cpp_integrator = _hpmc.IntegratorHPMCMonoImplicitGPUEllipsoid(hoomd.context.current.system_definition, cl_c, seed);

        # set default parameters
        setD(self.cpp_integrator,d);
        setA(self.cpp_integrator,a);
        self.cpp_integrator.setMoveRatio(move_ratio)

        self.cpp_integrator.setNSelect(nselect);

        hoomd.context.current.system.setIntegrator(self.cpp_integrator);
        self.initialize_shape_params();

        if implicit:
            self.implicit_required_params=['nR', 'depletant_type']

        if restore_state:
            self.restore_state()


    # \internal
    # \brief Format shape parameters for pos file output
    def format_param_pos(self, param):
        return 'ellipsoid {0} {1} {2}'.format(param.a, param.b, param.c);

class sphere_union(mode_hpmc):
    R""" HPMC integration for unions of spheres (3D).

    This shape uses an internal OBB tree for fast collision queries.
    Depending on the number of constituent spheres in the tree, different values of the number of
    spheres per leaf node may yield different optimal performance.
    The capacity of leaf nodes is configurable.

    Args:
        seed (int): Random number seed.
        d (float): Maximum move displacement, Scalar to set for all types, or a dict containing {type:size} to set by type.
        a (float): Maximum rotation move, Scalar to set for all types, or a dict containing {type:size} to set by type.
        move_ratio (float): Ratio of translation moves to rotation moves.
        nselect (int): The number of trial moves to perform in each cell.
        implicit (bool): Flag to enable implicit depletants.
<<<<<<< HEAD
        max_members (int): Set the maximum number of members in the sphere union
            * .. deprecated:: 2.2
=======
        max_members (int): Set the maximum number of members in the sphere union. (deprecated in version 2.2)
        capacity (int): Set to the number of constituent spheres per leaf node. (added in version 2.2)
        restore_state(bool): Restore internal state from initialization file when True. See :py:class:`mode_hpmc`
                             for a description of what state data restored. (added in version 2.2)
>>>>>>> a7ea88ff

    Sphere union parameters:

    * *diameters* (**required**) - list of diameters of the spheres (distance units).
    * *centers* (**required**) - list of centers of constituent spheres in particle coordinates.
    * *overlap* (**default: 1 for all spheres**) - only check overlap between constituent particles for which *overlap [i] & overlap[j]* is !=0, where '&' is the bitwise AND operator.

        * .. versionadded:: 2.1

    * *ignore_statistics* (**default: False**) - set to True to disable ignore for statistics tracking.
    * *ignore_overlaps* (**default: False**) - set to True to disable overlap checks between this and other types with *ignore_overlaps=True*

        * .. deprecated:: 2.1
             Replaced by :py:class:`interaction_matrix`.
    * *capacity* (**default: 4**) - set to the maximum number of particles per leaf node for better performance
        * .. versionadded:: 2.2

    Example::

        mc = hpmc.integrate.sphere_union(seed=415236)
        mc = hpmc.integrate.sphere_union(seed=415236, d=0.3, a=0.4)
        mc.shape_param.set('A', diameters=[1.0, 1.0], centers=[(-0.25, 0.0, 0.0), (0.25, 0.0, 0.0)]);
        print('diameter of the first sphere = ', mc.shape_param['A'].members[0].diameter)
        print('center of the first sphere = ', mc.shape_param['A'].centers[0])

    Depletants Example::

        mc = hpmc.integrate.sphere_union(seed=415236, d=0.3, a=0.4, implicit=True)
        mc.set_param(nselect=1,nR=50,depletant_type='B')
        mc.shape_param.set('A', diameters=[1.0, 1.0], centers=[(-0.25, 0.0, 0.0), (0.25, 0.0, 0.0)]);
        mc.shape_param.set('B', diameters=[0.05], centers=[(0.0, 0.0, 0.0)]);
    """

<<<<<<< HEAD
    def __init__(self, seed, d=0.1, a=0.1, move_ratio=0.5, nselect=4, implicit=False, max_members=None):
=======
    def __init__(self, seed, d=0.1, a=0.1, move_ratio=0.5, nselect=4, implicit=False, max_members=None, capacity=4, restore_state=False):
>>>>>>> a7ea88ff
        hoomd.util.print_status_line();

        if max_members is not None:
            hoomd.context.msg.warning("max_members is deprecated. Ignoring.\n")

        # initialize base class
        mode_hpmc.__init__(self,implicit);

        # initialize the reflected c++ class
        if not hoomd.context.exec_conf.isCUDAEnabled():
            if(implicit):
                self.cpp_integrator = _hpmc.IntegratorHPMCMonoImplicitSphereUnion(hoomd.context.current.system_definition, seed)
            else:
                self.cpp_integrator = _hpmc.IntegratorHPMCMonoSphereUnion(hoomd.context.current.system_definition, seed)
        else:
            cl_c = _hoomd.CellListGPU(hoomd.context.current.system_definition);
            hoomd.context.current.system.addCompute(cl_c, "auto_cl2")
            if not implicit:
                self.cpp_integrator = _hpmc.IntegratorHPMCMonoGPUSphereUnion(hoomd.context.current.system_definition, cl_c, seed)
            else:
                self.cpp_integrator = _hpmc.IntegratorHPMCMonoImplicitGPUSphereUnion(hoomd.context.current.system_definition, cl_c, seed)

        # set default parameters
        setD(self.cpp_integrator,d);
        setA(self.cpp_integrator,a);
        self.cpp_integrator.setMoveRatio(move_ratio)
        self.cpp_integrator.setNSelect(nselect);

        hoomd.context.current.system.setIntegrator(self.cpp_integrator);
        self.initialize_shape_params();

        if implicit:
            self.implicit_required_params=['nR', 'depletant_type']

        if restore_state:
            self.restore_state()


    # \internal
    # \brief Format shape parameters for pos file output
    def format_param_pos(self, param):
        # build up shape_def string in a loop
        diameters = [m.diameter for m in param.members]
        centers = param.centers
        colors = param.colors
        N = len(diameters);
        shape_def = 'sphere_union {0} '.format(N);
        if param.colors is None:
            # default
            colors = ["ff5984ff" for c in centers]


        for d,p,c in zip(diameters, centers, colors):
            shape_def += '{0} '.format(d);
            shape_def += '{0} {1} {2} '.format(*p);
            shape_def += '{0} '.format(c);
            # No need to use stored value for member sphere orientations

        return shape_def<|MERGE_RESOLUTION|>--- conflicted
+++ resolved
@@ -1710,15 +1710,11 @@
         move_ratio (float): Ratio of translation moves to rotation moves.
         nselect (int): The number of trial moves to perform in each cell.
         implicit (bool): Flag to enable implicit depletants.
-<<<<<<< HEAD
         max_members (int): Set the maximum number of members in the sphere union
             * .. deprecated:: 2.2
-=======
-        max_members (int): Set the maximum number of members in the sphere union. (deprecated in version 2.2)
         capacity (int): Set to the number of constituent spheres per leaf node. (added in version 2.2)
         restore_state(bool): Restore internal state from initialization file when True. See :py:class:`mode_hpmc`
                              for a description of what state data restored. (added in version 2.2)
->>>>>>> a7ea88ff
 
     Sphere union parameters:
 
@@ -1752,11 +1748,7 @@
         mc.shape_param.set('B', diameters=[0.05], centers=[(0.0, 0.0, 0.0)]);
     """
 
-<<<<<<< HEAD
-    def __init__(self, seed, d=0.1, a=0.1, move_ratio=0.5, nselect=4, implicit=False, max_members=None):
-=======
-    def __init__(self, seed, d=0.1, a=0.1, move_ratio=0.5, nselect=4, implicit=False, max_members=None, capacity=4, restore_state=False):
->>>>>>> a7ea88ff
+    def __init__(self, seed, d=0.1, a=0.1, move_ratio=0.5, nselect=4, implicit=False, max_members=None, restore_state=False):
         hoomd.util.print_status_line();
 
         if max_members is not None:
