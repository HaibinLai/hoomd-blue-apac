// Copyright (c) 2009-2018 The Regents of the University of Michigan
// This file is part of the HOOMD-blue project, released under the BSD 3-Clause License.

// inclusion guard
#ifndef _INTEGRATOR_HPMC_MONO_H_
#define _INTEGRATOR_HPMC_MONO_H_

/*! \file IntegratorHPMCMono.h
    \brief Declaration of IntegratorHPMC
*/

#include <iostream>
#include <iomanip>
#include <sstream>

#include "hoomd/Integrator.h"
#include "HPMCPrecisionSetup.h"
#include "IntegratorHPMC.h"
#include "Moves.h"
#include "hoomd/AABBTree.h"
#include "GSDHPMCSchema.h"
#include "hoomd/GSDState.h"
#include "hoomd/Index1D.h"

#include "hoomd/managed_allocator.h"

#ifdef ENABLE_MPI
#include "hoomd/Communicator.h"
#include "hoomd/HOOMDMPI.h"
#endif

#ifndef NVCC
#include <hoomd/extern/pybind/include/pybind11/pybind11.h>
#endif

namespace hpmc
{

namespace detail
{

//! Helper class to manage shuffled update orders
/*! Stores an update order from 0 to N-1, inclusive, and can be resized. shuffle() shuffles the order of elements
    to a new random permutation. operator [i] gets the index of the item at order i in the current shuffled sequence.

    \ingroup hpmc_data_structs
*/
class UpdateOrder
    {
    public:
        //! Constructor
        /*! \param seed Random number seed
            \param N number of integers to shuffle
        */
        UpdateOrder(unsigned int seed, unsigned int N=0)
            : m_seed(seed)
            {
            resize(N);
            }

        //! Resize the order
        /*! \param N new size
            \post The order is 0, 1, 2, ... N-1
        */
    void resize(unsigned int N)
            {
            // initialize the update order
            m_update_order.resize(N);
            for (unsigned int i = 0; i < N; i++)
                m_update_order[i] = i;
            }

        //! Shuffle the order
        /*! \param timestep Current timestep of the simulation
            \note \a timestep is used to seed the RNG, thus assuming that the order is shuffled only once per
            timestep.
        */
        void shuffle(unsigned int timestep, unsigned int select = 0)
            {
            hoomd::detail::Saru rng(timestep, m_seed+select, 0xfa870af6);
            float r = rng.f();

            // reverse the order with 1/2 probability
            if (r > 0.5f)
                {
                unsigned int N = m_update_order.size();
                for (unsigned int i = 0; i < N; i++)
                    m_update_order[i] = N - i - 1;
                }
            else
                {
                unsigned int N = m_update_order.size();
                for (unsigned int i = 0; i < N; i++)
                    m_update_order[i] = i;
                }
            }
        //! randomize the order
        /*! \param timestep Current timestep of the simulation
            \note \a timestep is used to seed the RNG, thus assuming that the order is shuffled only once per
            timestep.
        */
        void randomize(unsigned int timestep, unsigned int select = 0)
            {
            shuffle(timestep, select);
            hoomd::detail::Saru rng(timestep, m_seed+select+0xbaddab, 0xfa870af6);
            std::shuffle(m_update_order.begin(), m_update_order.end(), rng);
            }

        //! randomly choose a subset of the list
        /*! \param timestep Current timestep of the simulation
            \note \a timestep is used to seed the RNG, thus assuming that the order is shuffled only once per
            timestep.
            \param k The number of elements to choose
            the first k elements are the ones chosen.
        */
        void choose(unsigned int timestep, unsigned int k, unsigned int select = 0)
            {
            // this is an implementation of the classic reservoir sampling
            // algorithm.
            hoomd::detail::Saru rng(timestep, m_seed+select+53469, 0xfa870af6);
            std::vector<unsigned int>::iterator next, iter, end, last;
            next = m_update_order.begin();
            iter = next;
            end = next+k;
            last = m_update_order.end();
            while(next != end && end <= last)
                {
                Scalar p = rng.s(Scalar(0.0),Scalar(1.0));
                if(p < Scalar(std::distance(next,end))/Scalar(std::distance(iter, last)))
                    {
                    std::swap((*next), (*iter));
                    next++;
                    }
                iter++;
                }
            }
        std::vector<unsigned int>::iterator begin() { return m_update_order.begin(); } // TODO: make const?
        std::vector<unsigned int>::iterator end() { return m_update_order.end(); }
        //! Access element of the shuffled order
        unsigned int operator[](unsigned int i)
            {
            return m_update_order[i];
            }
    private:
        unsigned int m_seed;                       //!< Random number seed
        std::vector<unsigned int> m_update_order; //!< Update order
    };

}; // end namespace detail

//! HPMC on systems of mono-disperse shapes
/*! Implement hard particle monte carlo for a single type of shape on the CPU.

    TODO: I need better documentation

    \ingroup hpmc_integrators
*/
template < class Shape >
class IntegratorHPMCMono : public IntegratorHPMC
    {
    public:
        //! Param type from the shape
        //! Each shape has a param_type member that contain
        //! shape-specific descriptors(radius, vertices, etc)
        typedef typename Shape::param_type param_type;

        //! Constructor
        IntegratorHPMCMono(std::shared_ptr<SystemDefinition> sysdef,
                      unsigned int seed);

        virtual ~IntegratorHPMCMono()
            {
            if (m_aabbs != NULL)
                free(m_aabbs);
            m_pdata->getBoxChangeSignal().template disconnect<IntegratorHPMCMono<Shape>, &IntegratorHPMCMono<Shape>::slotBoxChanged>(this);
            m_pdata->getParticleSortSignal().template disconnect<IntegratorHPMCMono<Shape>, &IntegratorHPMCMono<Shape>::slotSorted>(this);
            }

        virtual void printStats();

        virtual void resetStats();

        //! Take one timestep forward
        virtual void update(unsigned int timestep);

        //! Get the maximum particle diameter
        virtual Scalar getMaxCoreDiameter();

        //! Get the minimum particle diameter
        virtual OverlapReal getMinCoreDiameter();

        //! Set the pair parameters for a single type
        virtual void setParam(unsigned int typ, const param_type& param, bool update=true);

        //! Set the pair parameters for a single type
        // virtual void swapParams(GPUArray<param_type>& swp) { m_params.swap(swp); updateCellWidth(); }

        //! Set elements of the interaction matrix
        virtual void setOverlapChecks(unsigned int typi, unsigned int typj, bool check_overlaps);

        //! Set the external field for the integrator
        void setExternalField(std::shared_ptr< ExternalFieldMono<Shape> > external)
            {
            m_external = external;
            this->m_external_base = (ExternalField*)external.get();
            }

        //! Get a list of logged quantities
        virtual std::vector< std::string > getProvidedLogQuantities();

        //! Get the value of a logged quantity
        virtual Scalar getLogValue(const std::string& quantity, unsigned int timestep);

        //! Get the particle parameters
        virtual std::vector<param_type, managed_allocator<param_type> >& getParams()
            {
            return m_params;
            }

        //! Get the interaction matrix
        virtual const GPUArray<unsigned int>& getInteractionMatrix()
            {
            return m_overlaps;
            }

        //! Get the indexer for the interaction matrix
        virtual const Index2D& getOverlapIndexer()
            {
            return m_overlap_idx;
            }

        //! Count overlaps with the option to exit early at the first detected overlap
        virtual unsigned int countOverlaps(unsigned int timestep, bool early_exit);

        //! Count overlaps with the option to exit early at the first detected overlap, for the particle tags specified in first to last
        template <class IteratorType>
        unsigned int countOverlapsEx(unsigned int timestep, bool early_exit, IteratorType first, IteratorType last);

        //! Return a vector that is an unwrapped overlap map
        virtual std::vector<bool> mapOverlaps();

        //! Return a python list that is an unwrapped overlap map
        virtual pybind11::list PyMapOverlaps();

        //! Return the requested ghost layer width
        virtual Scalar getGhostLayerWidth(unsigned int)
            {
            Scalar ghost_width = m_nominal_width + m_extra_ghost_width;
            m_exec_conf->msg->notice(7) << "IntegratorHPMCMono: ghost layer width of " << ghost_width << std::endl;
            return ghost_width;
            }

        #ifdef ENABLE_MPI
        //! Return the requested communication flags for ghost particles
        virtual CommFlags getCommFlags(unsigned int)
            {
            CommFlags flags(0);
            flags[comm_flag::position] = 1;
            flags[comm_flag::tag] = 1;

            std::ostringstream o;
            o << "IntegratorHPMCMono: Requesting communication flags for pos tag ";
            if (m_hasOrientation)
                {
                flags[comm_flag::orientation] = 1;
                o << "orientation ";
                }

            if (m_patch)
                {
                flags[comm_flag::diameter] = 1;
                flags[comm_flag::charge] = 1;
                o << "diameter charge";
                }

            m_exec_conf->msg->notice(9) << o.str() << std::endl;
            return flags;
            }
        #endif

        //! Prepare for the run
        virtual void prepRun(unsigned int timestep)
            {
            // base class method
            IntegratorHPMC::prepRun(timestep);

                {
                // for p in params, if Shape dummy(q_dummy, params).hasOrientation() then m_hasOrientation=true
                m_hasOrientation = false;
                quat<Scalar> q(make_scalar4(1,0,0,0));
                for (unsigned int i=0; i < m_pdata->getNTypes(); i++)
                    {
                    Shape dummy(q, m_params[i]);
                    if (dummy.hasOrientation())
                        m_hasOrientation = true;
                    }
                }
            updateCellWidth(); // make sure the cell width is up-to-date and forces a rebuild of the AABB tree and image list

            communicate(true);
            }

        //! Communicate particles
        virtual void communicate(bool migrate)
            {
            // migrate and exchange particles
            #ifdef ENABLE_MPI
            if (m_comm)
                {
                // this is kludgy but necessary since we are calling the communications methods directly
                m_comm->setFlags(getCommFlags(0));

                if (migrate)
                    m_comm->migrateParticles();
                else
                    m_pdata->removeAllGhostParticles();

                m_comm->exchangeGhosts();

                m_aabb_tree_invalid = true;
                }
            #endif
            }

        //! Return true if anisotropic particles are present
        virtual bool hasOrientation() { return m_hasOrientation; }

        //! Compute the energy due to patch interactions
        /*! \param timestep the current time step
         * \returns the total patch energy
         */
        virtual float computePatchEnergy(unsigned int timestep);

        //! Build the AABB tree (if needed)
        const detail::AABBTree& buildAABBTree();

        //! Make list of image indices for boxes to check in small-box mode
        const std::vector<vec3<Scalar> >& updateImageList();

        //! Return list of integer shift vectors for periodic images
        const std::vector<int3>& getImageHKL()
            {
            updateImageList();
            return m_image_hkl;
            }

        //! Method to be called when number of types changes
        virtual void slotNumTypesChange();

        void invalidateAABBTree(){ m_aabb_tree_invalid = true; }

        //! Method that is called whenever the GSD file is written if connected to a GSD file.
        int slotWriteGSD(gsd_handle&, std::string name) const;

        //! Method that is called to connect to the gsd write state signal
        void connectGSDSignal(std::shared_ptr<GSDDumpWriter> writer, std::string name);

        //! Method that is called to connect to the gsd write state signal
        bool restoreStateGSD(std::shared_ptr<GSDReader> reader, std::string name);

    protected:
        std::vector<param_type, managed_allocator<param_type> > m_params;   //!< Parameters for each particle type on GPU
        GPUArray<unsigned int> m_overlaps;          //!< Interaction matrix (0/1) for overlap checks
        detail::UpdateOrder m_update_order;         //!< Update order
        bool m_image_list_is_initialized;                    //!< true if image list has been used
        bool m_image_list_valid;                             //!< image list is invalid if the box dimensions or particle parameters have changed.
        std::vector<vec3<Scalar> > m_image_list;             //!< List of potentially interacting simulation box images
        std::vector<int3> m_image_hkl;               //!< List of potentially interacting simulation box images (integer shifts)
        unsigned int m_image_list_rebuilds;                  //!< Number of times the image list has been rebuilt
        bool m_image_list_warning_issued;                    //!< True if the image list warning has been issued
        bool m_hkl_max_warning_issued;                       //!< True if the image list size warning has been issued
        bool m_hasOrientation;                               //!< true if there are any orientable particles in the system

        std::shared_ptr< ExternalFieldMono<Shape> > m_external;//!< External Field
        detail::AABBTree m_aabb_tree;               //!< Bounding volume hierarchy for overlap checks
        detail::AABB* m_aabbs;                      //!< list of AABBs, one per particle
        unsigned int m_aabbs_capacity;              //!< Capacity of m_aabbs list
        bool m_aabb_tree_invalid;                   //!< Flag if the aabb tree has been invalidated

        Scalar m_extra_image_width;                 //! Extra width to extend the image list

        Index2D m_overlap_idx;                      //!!< Indexer for interaction matrix

        //! Set the nominal width appropriate for looped moves
        virtual void updateCellWidth();

        //! Grow the m_aabbs list
        virtual void growAABBList(unsigned int N);

        //! Limit the maximum move distances
        virtual void limitMoveDistances();

        //! callback so that the box change signal can invalidate the image list
        virtual void slotBoxChanged()
            {
            m_image_list_valid = false;
            // changing the box does not necessarily invalidate the AABB tree - however, practically
            // anything that changes the box (i.e. NPT, box_resize) is also moving the particles,
            // so use it as a sign to rebuild the AABB tree
            m_aabb_tree_invalid = true;
            }

        //! callback so that the particle sort signal can invalidate the AABB tree
        virtual void slotSorted()
            {
            m_aabb_tree_invalid = true;
            }
    };

template <class Shape>
IntegratorHPMCMono<Shape>::IntegratorHPMCMono(std::shared_ptr<SystemDefinition> sysdef,
                                                   unsigned int seed)
            : IntegratorHPMC(sysdef, seed),
              m_update_order(seed+m_exec_conf->getRank(), m_pdata->getN()),
              m_image_list_is_initialized(false),
              m_image_list_valid(false),
              m_hasOrientation(true),
              m_extra_image_width(0.0)
    {
    // allocate the parameter storage
    m_params = std::vector<param_type, managed_allocator<param_type> >(m_pdata->getNTypes(), param_type(), managed_allocator<param_type>(m_exec_conf->isCUDAEnabled()));

    m_overlap_idx = Index2D(m_pdata->getNTypes());
    GPUArray<unsigned int> overlaps(m_overlap_idx.getNumElements(), m_exec_conf);
    m_overlaps.swap(overlaps);
    ArrayHandle<unsigned int> h_overlaps(m_overlaps, access_location::host, access_mode::readwrite);
    for(unsigned int i = 0; i < m_overlap_idx.getNumElements(); i++)
        {
        h_overlaps.data[i] = 1; // Assume we want to check overlaps.
        }

    // Connect to the BoxChange signal
    m_pdata->getBoxChangeSignal().template connect<IntegratorHPMCMono<Shape>, &IntegratorHPMCMono<Shape>::slotBoxChanged>(this);
    m_pdata->getParticleSortSignal().template connect<IntegratorHPMCMono<Shape>, &IntegratorHPMCMono<Shape>::slotSorted>(this);

    m_image_list_rebuilds = 0;
    m_image_list_warning_issued = false;
    m_hkl_max_warning_issued = false;

    m_aabbs = NULL;
    m_aabbs_capacity = 0;
    m_aabb_tree_invalid = true;
    }


template<class Shape>
std::vector< std::string > IntegratorHPMCMono<Shape>::getProvidedLogQuantities()
    {
    // start with the integrator provided quantities
    std::vector< std::string > result = IntegratorHPMC::getProvidedLogQuantities();
    // then add ours
    if(m_patch)
        {
        result.push_back("hpmc_patch_energy");
        result.push_back("hpmc_patch_rcut");
        }

    return result;
    }

template<class Shape>
Scalar IntegratorHPMCMono<Shape>::getLogValue(const std::string& quantity, unsigned int timestep)
    {
    if (quantity == "hpmc_patch_energy")
        {
        if (m_patch)
            {
            return computePatchEnergy(timestep);
            }
        else
            {
            this->m_exec_conf->msg->error() << "No patch enabled:" << quantity << " not registered." << std::endl;
            throw std::runtime_error("Error getting log value");
            }
        }
    else if (quantity == "hpmc_patch_rcut")
        {
        if (m_patch)
            {
            return (Scalar)m_patch->getRCut();
            }
        else
            {
            this->m_exec_conf->msg->error() << "No patch enabled:" << quantity << " not registered." << std::endl;
            throw std::runtime_error("Error getting log value");
            }
        }
    else
        {
        //nothing found -> pass on to integrator
        return IntegratorHPMC::getLogValue(quantity, timestep);
        }
    }

template <class Shape>
void IntegratorHPMCMono<Shape>::printStats()
    {
    IntegratorHPMC::printStats();

    /*unsigned int max_height = 0;
    unsigned int total_height = 0;

    for (unsigned int i = 0; i < m_pdata->getN(); i++)
        {
        unsigned int height = m_aabb_tree.height(i);
        if (height > max_height)
            max_height = height;
        total_height += height;
        }

    m_exec_conf->msg->notice(2) << "Avg AABB tree height: " << total_height / Scalar(m_pdata->getN()) << std::endl;
    m_exec_conf->msg->notice(2) << "Max AABB tree height: " << max_height << std::endl;*/
    }

template <class Shape>
void IntegratorHPMCMono<Shape>::resetStats()
    {
    IntegratorHPMC::resetStats();
    }

template <class Shape>
void IntegratorHPMCMono<Shape>::slotNumTypesChange()
    {
    // call parent class method
    IntegratorHPMC::slotNumTypesChange();

    // re-allocate the parameter storage
    m_params.resize(m_pdata->getNTypes());

    // skip the reallocation if the number of types does not change
    // this keeps old potential coefficients when restoring a snapshot
    // it will result in invalid coeficients if the snapshot has a different type id -> name mapping
    if (m_pdata->getNTypes() == m_overlap_idx.getW())
        return;

    // re-allocate overlap interaction matrix
    m_overlap_idx = Index2D(m_pdata->getNTypes());

    GPUArray<unsigned int> overlaps(m_overlap_idx.getNumElements(), m_exec_conf);
    m_overlaps.swap(overlaps);

    updateCellWidth();
    }

template <class Shape>
void IntegratorHPMCMono<Shape>::update(unsigned int timestep)
    {
    m_exec_conf->msg->notice(10) << "HPMCMono update: " << timestep << std::endl;
    IntegratorHPMC::update(timestep);

    // get needed vars
    ArrayHandle<hpmc_counters_t> h_counters(m_count_total, access_location::host, access_mode::readwrite);
    hpmc_counters_t& counters = h_counters.data[0];
    const BoxDim& box = m_pdata->getBox();
    unsigned int ndim = this->m_sysdef->getNDimensions();

    #ifdef ENABLE_MPI
    // compute the width of the active region
    Scalar3 npd = box.getNearestPlaneDistance();
    Scalar3 ghost_fraction = m_nominal_width / npd;
    #endif

    // Shuffle the order of particles for this step
    m_update_order.resize(m_pdata->getN());
    m_update_order.shuffle(timestep);

    // update the AABB Tree
    buildAABBTree();
    // limit m_d entries so that particles cannot possibly wander more than one box image in one time step
    limitMoveDistances();
    // update the image list
    updateImageList();

    if (this->m_prof) this->m_prof->push(this->m_exec_conf, "HPMC update");

    if( m_external ) // I think we need this here otherwise I don't think it will get called.
        {
        m_external->compute(timestep);
        }

    // access interaction matrix
    ArrayHandle<unsigned int> h_overlaps(m_overlaps, access_location::host, access_mode::read);

    // loop over local particles nselect times
    for (unsigned int i_nselect = 0; i_nselect < m_nselect; i_nselect++)
        {
        // access particle data and system box
        ArrayHandle<Scalar4> h_postype(m_pdata->getPositions(), access_location::host, access_mode::readwrite);
        ArrayHandle<Scalar4> h_orientation(m_pdata->getOrientationArray(), access_location::host, access_mode::readwrite);
        ArrayHandle<Scalar> h_diameter(m_pdata->getDiameters(), access_location::host, access_mode::read);
        ArrayHandle<Scalar> h_charge(m_pdata->getCharges(), access_location::host, access_mode::read);

        //access move sizes
        ArrayHandle<Scalar> h_d(m_d, access_location::host, access_mode::read);
        ArrayHandle<Scalar> h_a(m_a, access_location::host, access_mode::read);

        // loop through N particles in a shuffled order
        for (unsigned int cur_particle = 0; cur_particle < m_pdata->getN(); cur_particle++)
            {
            unsigned int i = m_update_order[cur_particle];

            // read in the current position and orientation
            Scalar4 postype_i = h_postype.data[i];
            Scalar4 orientation_i = h_orientation.data[i];
            vec3<Scalar> pos_i = vec3<Scalar>(postype_i);

            #ifdef ENABLE_MPI
            if (m_comm)
                {
                // only move particle if active
                if (!isActive(make_scalar3(postype_i.x, postype_i.y, postype_i.z), box, ghost_fraction))
                    continue;
                }
            #endif

            // make a trial move for i
            hoomd::detail::Saru rng_i(i, m_seed + m_exec_conf->getRank()*m_nselect + i_nselect, timestep);
            int typ_i = __scalar_as_int(postype_i.w);
            Shape shape_i(quat<Scalar>(orientation_i), m_params[typ_i]);
            unsigned int move_type_select = rng_i.u32() & 0xffff;
            bool move_type_translate = !shape_i.hasOrientation() || (move_type_select < m_move_ratio);

            Shape shape_old(quat<Scalar>(orientation_i), m_params[typ_i]);
            vec3<Scalar> pos_old = pos_i;

            if (move_type_translate)
                {
                // skip if no overlap check is required
                if (h_d.data[typ_i] == 0.0)
                    {
                    counters.translate_accept_count++;
                    continue;
                    }

                move_translate(pos_i, rng_i, h_d.data[typ_i], ndim);

                #ifdef ENABLE_MPI
                if (m_comm)
                    {
                    // check if particle has moved into the ghost layer, and skip if it is
                    if (!isActive(vec_to_scalar3(pos_i), box, ghost_fraction))
                        continue;
                    }
                #endif
                }
            else
                {
                if (h_a.data[typ_i] == 0.0)
                    {
                    counters.rotate_accept_count++;
                    continue;
                    }

                move_rotate(shape_i.orientation, rng_i, h_a.data[typ_i], ndim);
                }


            bool overlap=false;
            OverlapReal r_cut_patch = 0;

            if (m_patch && !m_patch_log)
                {
                r_cut_patch = m_patch->getRCut() + 0.5*m_patch->getAdditiveCutoff(typ_i);
                }

            // subtract minimum AABB extent from search radius
            OverlapReal R_query = std::max(shape_i.getCircumsphereDiameter()/OverlapReal(2.0),
                r_cut_patch-getMinCoreDiameter()/(OverlapReal)2.0);
            detail::AABB aabb_i_local = detail::AABB(vec3<Scalar>(0,0,0),R_query);

            // patch + field interaction deltaU
            double patch_field_energy_diff = 0;

            // check for overlaps with neighboring particle's positions (also calculate the new energy)
            // All image boxes (including the primary)
            const unsigned int n_images = m_image_list.size();
            for (unsigned int cur_image = 0; cur_image < n_images; cur_image++)
                {
                vec3<Scalar> pos_i_image = pos_i + m_image_list[cur_image];
                detail::AABB aabb = aabb_i_local;
                aabb.translate(pos_i_image);

                // stackless search
                for (unsigned int cur_node_idx = 0; cur_node_idx < m_aabb_tree.getNumNodes(); cur_node_idx++)
                    {
                    if (detail::overlap(m_aabb_tree.getNodeAABB(cur_node_idx), aabb))
                        {
                        if (m_aabb_tree.isNodeLeaf(cur_node_idx))
                            {
                            for (unsigned int cur_p = 0; cur_p < m_aabb_tree.getNodeNumParticles(cur_node_idx); cur_p++)
                                {
                                // read in its position and orientation
                                unsigned int j = m_aabb_tree.getNodeParticle(cur_node_idx, cur_p);

                                Scalar4 postype_j;
                                Scalar4 orientation_j;

                                // handle j==i situations
                                if ( j != i )
                                    {
                                    // load the position and orientation of the j particle
                                    postype_j = h_postype.data[j];
                                    orientation_j = h_orientation.data[j];
                                    }
                                else
                                    {
                                    if (cur_image == 0)
                                        {
                                        // in the first image, skip i == j
                                        continue;
                                        }
                                    else
                                        {
                                        // If this is particle i and we are in an outside image, use the translated position and orientation
                                        postype_j = make_scalar4(pos_i.x, pos_i.y, pos_i.z, postype_i.w);
                                        orientation_j = quat_to_scalar4(shape_i.orientation);
                                        }
                                    }

                                // put particles in coordinate system of particle i
                                vec3<Scalar> r_ij = vec3<Scalar>(postype_j) - pos_i_image;

                                unsigned int typ_j = __scalar_as_int(postype_j.w);
                                Shape shape_j(quat<Scalar>(orientation_j), m_params[typ_j]);

                                Scalar rcut = 0.0;
                                if (m_patch)
                                    rcut = r_cut_patch + 0.5 * m_patch->getAdditiveCutoff(typ_j);

                                counters.overlap_checks++;
                                if (h_overlaps.data[m_overlap_idx(typ_i, typ_j)]
                                    && check_circumsphere_overlap(r_ij, shape_i, shape_j)
                                    && test_overlap(r_ij, shape_i, shape_j, counters.overlap_err_count))
                                    {
                                    overlap = true;
                                    break;
                                    }
                                else if (m_patch && !m_patch_log && dot(r_ij,r_ij) <= rcut*rcut) // If there is no overlap and m_patch is not NULL, calculate energy
                                    {
                                    // deltaU = U_old - U_new: subtract energy of new configuration
                                    patch_field_energy_diff -= m_patch->energy(r_ij, typ_i,
                                                               quat<float>(shape_i.orientation),
                                                               h_diameter.data[i],
                                                               h_charge.data[i],
                                                               typ_j,
                                                               quat<float>(orientation_j),
                                                               h_diameter.data[j],
                                                               h_charge.data[j]
                                                               );
                                    }
                                }
                            }
                        }
                    else
                        {
                        // skip ahead
                        cur_node_idx += m_aabb_tree.getNodeSkip(cur_node_idx);
                        }

                    if (overlap)
                        break;
                    }  // end loop over AABB nodes

                if (overlap)
                    break;
                } // end loop over images

            // calculate old patch energy only if m_patch not NULL and no overlaps
            if (m_patch && !m_patch_log && !overlap)
                {
                for (unsigned int cur_image = 0; cur_image < n_images; cur_image++)
                    {
                    vec3<Scalar> pos_i_image = pos_old + m_image_list[cur_image];
                    detail::AABB aabb = aabb_i_local;
                    aabb.translate(pos_i_image);

                    // stackless search
                    for (unsigned int cur_node_idx = 0; cur_node_idx < m_aabb_tree.getNumNodes(); cur_node_idx++)
                        {
                        if (detail::overlap(m_aabb_tree.getNodeAABB(cur_node_idx), aabb))
                            {
                            if (m_aabb_tree.isNodeLeaf(cur_node_idx))
                                {
                                for (unsigned int cur_p = 0; cur_p < m_aabb_tree.getNodeNumParticles(cur_node_idx); cur_p++)
                                    {
                                    // read in its position and orientation
                                    unsigned int j = m_aabb_tree.getNodeParticle(cur_node_idx, cur_p);

                                    Scalar4 postype_j;
                                    Scalar4 orientation_j;

                                    // handle j==i situations
                                    if ( j != i )
                                        {
                                        // load the position and orientation of the j particle
                                        postype_j = h_postype.data[j];
                                        orientation_j = h_orientation.data[j];
                                        }
                                    else
                                        {
                                        if (cur_image == 0)
                                            {
                                            // in the first image, skip i == j
                                            continue;
                                            }
                                        else
                                            {
                                            // If this is particle i and we are in an outside image, use the translated position and orientation
                                            postype_j = make_scalar4(pos_old.x, pos_old.y, pos_old.z, postype_i.w);
                                            orientation_j = quat_to_scalar4(shape_old.orientation);
                                            }
                                        }

                                    // put particles in coordinate system of particle i
                                    vec3<Scalar> r_ij = vec3<Scalar>(postype_j) - pos_i_image;
                                    unsigned int typ_j = __scalar_as_int(postype_j.w);
                                    Shape shape_j(quat<Scalar>(orientation_j), m_params[typ_j]);

                                    Scalar rcut = r_cut_patch + 0.5 * m_patch->getAdditiveCutoff(typ_j);

                                    // deltaU = U_old - U_new: add energy of old configuration
                                    if (dot(r_ij,r_ij) <= rcut*rcut)
                                        patch_field_energy_diff += m_patch->energy(r_ij,
                                                                   typ_i,
                                                                   quat<float>(orientation_i),
                                                                   h_diameter.data[i],
                                                                   h_charge.data[i],
                                                                   typ_j,
                                                                   quat<float>(orientation_j),
                                                                   h_diameter.data[j],
                                                                   h_charge.data[j]);
                                    }
                                }
                            }
                        else
                            {
                            // skip ahead
                            cur_node_idx += m_aabb_tree.getNodeSkip(cur_node_idx);
                            }
                        }  // end loop over AABB nodes
                    } // end loop over images
                } // end if (m_patch)

            // Add external energetic contribution
            if (m_external)
                {
                patch_field_energy_diff -= m_external->energydiff(i, pos_old, shape_old, pos_i, shape_i);
                }

            // If no overlaps and Metropolis criterion is met, accept
            // trial move and update positions  and/or orientations.
            if (!overlap && rng_i.d() < slow::exp(patch_field_energy_diff))
                {
                // increment accept counter and assign new position
                if (!shape_i.ignoreStatistics())
                    {
                    if (move_type_translate)
                        counters.translate_accept_count++;
                    else
                        counters.rotate_accept_count++;
                    }

                // update the position of the particle in the tree for future updates
                detail::AABB aabb = aabb_i_local;
                aabb.translate(pos_i);
                m_aabb_tree.update(i, aabb);

                // update position of particle
                h_postype.data[i] = make_scalar4(pos_i.x,pos_i.y,pos_i.z,postype_i.w);

                if (shape_i.hasOrientation())
                    {
                    h_orientation.data[i] = quat_to_scalar4(shape_i.orientation);
                    }
                }
            else
                {
                if (!shape_i.ignoreStatistics())
                    {
                    // increment reject counter
                    if (move_type_translate)
                        counters.translate_reject_count++;
                    else
                        counters.rotate_reject_count++;
                    }
                }
            } // end loop over all particles
        } // end loop over nselect

        {
        ArrayHandle<Scalar4> h_postype(m_pdata->getPositions(), access_location::host, access_mode::readwrite);
        ArrayHandle<int3> h_image(m_pdata->getImages(), access_location::host, access_mode::readwrite);
        // wrap particles back into box
        for (unsigned int i = 0; i < m_pdata->getN(); i++)
            {
            box.wrap(h_postype.data[i], h_image.data[i]);
            }
        }

    // perform the grid shift
    #ifdef ENABLE_MPI
    if (m_comm)
        {
        ArrayHandle<Scalar4> h_postype(m_pdata->getPositions(), access_location::host, access_mode::readwrite);
        ArrayHandle<int3> h_image(m_pdata->getImages(), access_location::host, access_mode::readwrite);

        // precalculate the grid shift
        hoomd::detail::Saru rng(timestep, this->m_seed, 0xf4a3210e);
        Scalar3 shift = make_scalar3(0,0,0);
        shift.x = rng.s(-m_nominal_width/Scalar(2.0),m_nominal_width/Scalar(2.0));
        shift.y = rng.s(-m_nominal_width/Scalar(2.0),m_nominal_width/Scalar(2.0));
        if (this->m_sysdef->getNDimensions() == 3)
            {
            shift.z = rng.s(-m_nominal_width/Scalar(2.0),m_nominal_width/Scalar(2.0));
            }
        for (unsigned int i = 0; i < m_pdata->getN(); i++)
            {
            // read in the current position and orientation
            Scalar4 postype_i = h_postype.data[i];
            vec3<Scalar> r_i = vec3<Scalar>(postype_i); // translation from local to global coordinates
            r_i += vec3<Scalar>(shift);
            h_postype.data[i] = vec_to_scalar4(r_i, postype_i.w);
            box.wrap(h_postype.data[i], h_image.data[i]);
            }
        this->m_pdata->translateOrigin(shift);
        }
    #endif

    if (this->m_prof) this->m_prof->pop(this->m_exec_conf);

    // migrate and exchange particles
    communicate(true);

    // all particle have been moved, the aabb tree is now invalid
    m_aabb_tree_invalid = true;
    }


/*
    NOTE: This is a major hack that should be thought through way more.
    We can fix this later the main thing we want to do is get a working prototype
    IteratorType must be a random access iterator.
*/
template <class Shape>
template <class IteratorType>
inline unsigned int IntegratorHPMCMono<Shape>::countOverlapsEx(unsigned int timestep, bool early_exit, IteratorType first, IteratorType last)
    {
    unsigned int overlap_count = 0;
    unsigned int err_count = 0;

    m_exec_conf->msg->notice(10) << "HPMCMono count overlaps: " << timestep << std::endl;

    if (!m_past_first_run)
        {
        m_exec_conf->msg->error() << "count_overlaps only works after a run() command" << std::endl;
        throw std::runtime_error("Error communicating in count_overlaps");
        }

    // build an up to date AABB tree
    buildAABBTree();
    // update the image list
    updateImageList();

    if (this->m_prof) this->m_prof->push(this->m_exec_conf, "HPMC count overlaps");

    // access particle data and system box
    ArrayHandle<Scalar4> h_postype(m_pdata->getPositions(), access_location::host, access_mode::read);
    ArrayHandle<Scalar4> h_orientation(m_pdata->getOrientationArray(), access_location::host, access_mode::read);
    ArrayHandle<unsigned int> h_tag(m_pdata->getTags(), access_location::host, access_mode::read);
    ArrayHandle<unsigned int> h_rtags(m_pdata->getRTags(), access_location::host, access_mode::read);

    // access parameters and interaction matrix
    ArrayHandle<unsigned int> h_overlaps(m_overlaps, access_location::host, access_mode::read);

    bool bTags = std::distance(first, last) != 0;
    unsigned int N = bTags ? std::distance(first, last) : m_pdata->getN();
    std::vector<bool> membership(m_pdata->getNGlobal(), !bTags);
    IteratorType first__ = first;
    while(first != last) membership[*first++] = true;
    first = first__;
    // Loop over all particles or the particles specified by the iterators
    for (unsigned int j = 0; j < N; j++)
        {
        unsigned int i = bTags ? h_rtags.data[*first++] : j;
        if (i >= m_pdata->getN()) // not owned by this processor.
            continue;
        // read in the current position and orientation
        Scalar4 postype_i = h_postype.data[i];
        Scalar4 orientation_i = h_orientation.data[i];
        unsigned int typ_i = __scalar_as_int(postype_i.w);
        Shape shape_i(quat<Scalar>(orientation_i), m_params[typ_i]);
        vec3<Scalar> pos_i = vec3<Scalar>(postype_i);

        // Check particle against AABB tree for neighbors
        detail::AABB aabb_i_local = shape_i.getAABB(vec3<Scalar>(0,0,0));

        const unsigned int n_images = m_image_list.size();
        for (unsigned int cur_image = 0; cur_image < n_images; cur_image++)
            {
            vec3<Scalar> pos_i_image = pos_i + m_image_list[cur_image];
            detail::AABB aabb = aabb_i_local;
            aabb.translate(pos_i_image);

            // stackless search
            for (unsigned int cur_node_idx = 0; cur_node_idx < m_aabb_tree.getNumNodes(); cur_node_idx++)
                {
                if (detail::overlap(m_aabb_tree.getNodeAABB(cur_node_idx), aabb))
                    {
                    if (m_aabb_tree.isNodeLeaf(cur_node_idx))
                        {
                        for (unsigned int cur_p = 0; cur_p < m_aabb_tree.getNodeNumParticles(cur_node_idx); cur_p++)
                            {
                            // read in its position and orientation
                            unsigned int j = m_aabb_tree.getNodeParticle(cur_node_idx, cur_p);

                            // skip i==j in the 0 image
                            if (cur_image == 0 && i == j)
                                continue;

                            Scalar4 postype_j = h_postype.data[j];
                            Scalar4 orientation_j = h_orientation.data[j];

                            // put particles in coordinate system of particle i
                            vec3<Scalar> r_ij = vec3<Scalar>(postype_j) - pos_i_image;

                            unsigned int typ_j = __scalar_as_int(postype_j.w);
                            Shape shape_j(quat<Scalar>(orientation_j), m_params[typ_j]);
                            if ( (!membership[h_tag.data[j]] || h_tag.data[i] <= h_tag.data[j])
                                && h_overlaps.data[m_overlap_idx(typ_i,typ_j)]
                                && check_circumsphere_overlap(r_ij, shape_i, shape_j)
                                && test_overlap(r_ij, shape_i, shape_j, err_count)
                                && test_overlap(-r_ij, shape_j, shape_i, err_count))
                                {
                                overlap_count++;
                                if (early_exit)
                                    {
                                    // exit early from loop over neighbor particles
                                    break;
                                    }
                                }
                            }
                        }
                    }
                else
                    {
                    // skip ahead
                    cur_node_idx += m_aabb_tree.getNodeSkip(cur_node_idx);
                    }

                if (overlap_count && early_exit)
                    {
                    break;
                    }
                } // end loop over AABB nodes

            if (overlap_count && early_exit)
                {
                break;
                }
            } // end loop over images

        if (overlap_count && early_exit)
            {
            break;
            }
        } // end loop over particles

    if (this->m_prof) this->m_prof->pop(this->m_exec_conf);

    #ifdef ENABLE_MPI
    if (this->m_pdata->getDomainDecomposition())
        {
        MPI_Allreduce(MPI_IN_PLACE, &overlap_count, 1, MPI_UNSIGNED, MPI_SUM, m_exec_conf->getMPICommunicator());
        if (early_exit && overlap_count > 1)
            overlap_count = 1;
        }
    #endif

    return overlap_count;
    }

<<<<<<< HEAD
/*! \param timestep current step
    \param early_exit exit at first overlap found if true
    \returns number of overlaps if early_exit=false, 1 if early_exit=true
*/
template <class Shape>
unsigned int IntegratorHPMCMono<Shape>::countOverlaps(unsigned int timestep, bool early_exit)
    {
    return countOverlapsEx<unsigned int*>(timestep, early_exit, nullptr, nullptr);
    }

=======
template<class Shape>
float IntegratorHPMCMono<Shape>::computePatchEnergy(unsigned int timestep)
    {
    // sum up in double precision
    double energy = 0.0;

    // return if nothing to do
    if (!m_patch) return energy;

    m_exec_conf->msg->notice(10) << "HPMC compute patch energy: " << timestep << std::endl;

    if (!m_past_first_run)
        {
        m_exec_conf->msg->error() << "get_patch_energy only works after a run() command" << std::endl;
        throw std::runtime_error("Error communicating in count_overlaps");
        }

    // build an up to date AABB tree
    buildAABBTree();
    // update the image list
    updateImageList();

    if (this->m_prof) this->m_prof->push(this->m_exec_conf, "HPMC compute patch energy");

    // access particle data and system box
    ArrayHandle<Scalar4> h_postype(m_pdata->getPositions(), access_location::host, access_mode::read);
    ArrayHandle<Scalar4> h_orientation(m_pdata->getOrientationArray(), access_location::host, access_mode::read);
    ArrayHandle<Scalar> h_diameter(m_pdata->getDiameters(), access_location::host, access_mode::read);
    ArrayHandle<Scalar> h_charge(m_pdata->getCharges(), access_location::host, access_mode::read);
    ArrayHandle<unsigned int> h_tag(m_pdata->getTags(), access_location::host, access_mode::read);

    // access parameters and interaction matrix
    ArrayHandle<unsigned int> h_overlaps(m_overlaps, access_location::host, access_mode::read);

    // Loop over all particles
    #ifdef ENABLE_TBB
    energy = tbb::parallel_reduce(tbb::blocked_range<unsigned int>(0, m_pdata->getN()),
        0.0f,
        [&](const tbb::blocked_range<unsigned int>& r, float energy)->float {
        for (unsigned int i = r.begin(); i != r.end(); ++i)
    #else
    for (unsigned int i = 0; i < m_pdata->getN(); i++)
    #endif
        {
        // read in the current position and orientation
        Scalar4 postype_i = h_postype.data[i];
        Scalar4 orientation_i = h_orientation.data[i];
        unsigned int typ_i = __scalar_as_int(postype_i.w);
        Shape shape_i(quat<Scalar>(orientation_i), m_params[typ_i]);
        vec3<Scalar> pos_i = vec3<Scalar>(postype_i);

        Scalar d_i = h_diameter.data[i];
        Scalar charge_i = h_charge.data[i];

        // the cut-off
        float r_cut = m_patch->getRCut() + 0.5*m_patch->getAdditiveCutoff(typ_i);

        // subtract minimum AABB extent from search radius
        OverlapReal R_query = std::max(shape_i.getCircumsphereDiameter()/OverlapReal(2.0),
            r_cut-getMinCoreDiameter()/(OverlapReal)2.0);
        detail::AABB aabb_i_local = detail::AABB(vec3<Scalar>(0,0,0),R_query);

        const unsigned int n_images = m_image_list.size();
        for (unsigned int cur_image = 0; cur_image < n_images; cur_image++)
            {
            vec3<Scalar> pos_i_image = pos_i + m_image_list[cur_image];
            detail::AABB aabb = aabb_i_local;
            aabb.translate(pos_i_image);

            // stackless search
            for (unsigned int cur_node_idx = 0; cur_node_idx < m_aabb_tree.getNumNodes(); cur_node_idx++)
                {
                if (detail::overlap(m_aabb_tree.getNodeAABB(cur_node_idx), aabb))
                    {
                    if (m_aabb_tree.isNodeLeaf(cur_node_idx))
                        {
                        for (unsigned int cur_p = 0; cur_p < m_aabb_tree.getNodeNumParticles(cur_node_idx); cur_p++)
                            {
                            // read in its position and orientation
                            unsigned int j = m_aabb_tree.getNodeParticle(cur_node_idx, cur_p);

                            // skip i==j in the 0 image
                            if (cur_image == 0 && i == j)
                                continue;

                            Scalar4 postype_j = h_postype.data[j];
                            Scalar4 orientation_j = h_orientation.data[j];
                            Scalar d_j = h_diameter.data[j];
                            Scalar charge_j = h_charge.data[j];

                            // put particles in coordinate system of particle i
                            vec3<Scalar> r_ij = vec3<Scalar>(postype_j) - pos_i_image;

                            unsigned int typ_j = __scalar_as_int(postype_j.w);
                            Shape shape_j(quat<Scalar>(orientation_j), m_params[typ_j]);

                            // count unique pairs within range
                            Scalar rcut_ij = r_cut + 0.5*m_patch->getAdditiveCutoff(typ_j);

                            if (h_tag.data[i] <= h_tag.data[j] && dot(r_ij,r_ij) <= rcut_ij*rcut_ij)
                                {
                                energy += m_patch->energy(r_ij,
                                       typ_i,
                                       quat<float>(orientation_i),
                                       d_i,
                                       charge_i,
                                       typ_j,
                                       quat<float>(orientation_j),
                                       d_j,
                                       charge_j);
                                }
                            }
                        }
                    }
                else
                    {
                    // skip ahead
                    cur_node_idx += m_aabb_tree.getNodeSkip(cur_node_idx);
                    }

                } // end loop over AABB nodes
            } // end loop over images
        } // end loop over particles
    #ifdef ENABLE_TBB
    return energy;
    }, [](float x, float y)->float { return x+y; } );
    #endif

    if (this->m_prof) this->m_prof->pop(this->m_exec_conf);

    #ifdef ENABLE_MPI
    if (this->m_pdata->getDomainDecomposition())
        {
        MPI_Allreduce(MPI_IN_PLACE, &energy, 1, MPI_DOUBLE, MPI_SUM, m_exec_conf->getMPICommunicator());
        }
    #endif

    return energy;
    }


>>>>>>> b7f98d02
template <class Shape>
Scalar IntegratorHPMCMono<Shape>::getMaxCoreDiameter()
    {
    // for each type, create a temporary shape and return the maximum diameter
    OverlapReal maxD = OverlapReal(0.0);
    for (unsigned int typ = 0; typ < this->m_pdata->getNTypes(); typ++)
        {
        Shape temp(quat<Scalar>(), m_params[typ]);
        maxD = std::max(maxD, temp.getCircumsphereDiameter());
        }

    return maxD;
    }

template <class Shape>
<<<<<<< HEAD
void IntegratorHPMCMono<Shape>::setParam(unsigned int typ,  const param_type& param, bool update)
=======
OverlapReal IntegratorHPMCMono<Shape>::getMinCoreDiameter()
    {
    // for each type, create a temporary shape and return the minimum diameter
    OverlapReal minD = OverlapReal(0.0);
    for (unsigned int typ = 0; typ < this->m_pdata->getNTypes(); typ++)
        {
        Shape temp(quat<Scalar>(), m_params[typ]);
        minD = std::min(minD, temp.getCircumsphereDiameter());
        }

    if (m_patch)
        {
        OverlapReal max_extent = 0.0;
        for (unsigned int typ =0; typ < this->m_pdata->getNTypes(); typ++)
            max_extent = std::max(max_extent, (OverlapReal) m_patch->getAdditiveCutoff(typ));
        minD = std::max((OverlapReal) 0.0, minD-max_extent);
        }

    return minD;
    }

template <class Shape>
void IntegratorHPMCMono<Shape>::setParam(unsigned int typ,  const param_type& param)
>>>>>>> b7f98d02
    {
    // validate input
    if (typ >= this->m_pdata->getNTypes())
        {
        this->m_exec_conf->msg->error() << "integrate.mode_hpmc_?." << /*evaluator::getName() <<*/ ": Trying to set pair params for a non existant type! "
                  << typ << std::endl;
        throw std::runtime_error("Error setting parameters in IntegratorHPMCMono");
        }

    // need to scope this because updateCellWidth will access it
        {
        // update the parameter for this type
        m_exec_conf->msg->notice(7) << "setParam : " << typ << std::endl;
        m_params[typ] = param;
        }

    if(update)
        {
        updateCellWidth();
        }
    }

template <class Shape>
void IntegratorHPMCMono<Shape>::setOverlapChecks(unsigned int typi, unsigned int typj, bool check_overlaps)
    {
    // validate input
    if (typi >= this->m_pdata->getNTypes())
        {
        this->m_exec_conf->msg->error() << "integrate.mode_hpmc_?." << /*evaluator::getName() <<*/ ": Trying to set interaction matrix for a non existant type! "
                  << typi << std::endl;
        throw std::runtime_error("Error setting interaction matrix in IntegratorHPMCMono");
        }

    if (typj >= this->m_pdata->getNTypes())
        {
        this->m_exec_conf->msg->error() << "integrate.mode_hpmc_?." << /*evaluator::getName() <<*/ ": Trying to set interaction matrix for a non existant type! "
                  << typj << std::endl;
        throw std::runtime_error("Error setting interaction matrix in IntegratorHPMCMono");
        }

    // update the parameter for this type
    m_exec_conf->msg->notice(7) << "setOverlapChecks : " << typi << " " << typj << " " << check_overlaps << std::endl;
    ArrayHandle<unsigned int> h_overlaps(m_overlaps, access_location::host, access_mode::readwrite);
    h_overlaps.data[m_overlap_idx(typi,typj)] = check_overlaps;
    h_overlaps.data[m_overlap_idx(typj,typi)] = check_overlaps;
    }

//! Calculate a list of box images within interaction range of the simulation box, innermost first
template <class Shape>
inline const std::vector<vec3<Scalar> >& IntegratorHPMCMono<Shape>::updateImageList()
    {
    // cancel if the image list is up to date
    if (m_image_list_valid)
        return m_image_list;

    // triclinic boxes have 4 linearly independent body diagonals
    // box_circumsphere = max(body_diagonals)
    // range = getMaxCoreDiameter() + box_circumsphere
    // while still adding images, examine successively larger blocks of images, checking the outermost against range

    if (m_prof) m_prof->push(m_exec_conf, "HPMC image list");

    unsigned int ndim = m_sysdef->getNDimensions();

    m_image_list_valid = true;
    m_image_list_is_initialized = true;
    m_image_list.clear();
    m_image_hkl.clear();
    m_image_list_rebuilds++;

    // Get box vectors
    const BoxDim& box = m_pdata->getGlobalBox();
    vec3<Scalar> e1 = vec3<Scalar>(box.getLatticeVector(0));
    vec3<Scalar> e2 = vec3<Scalar>(box.getLatticeVector(1));
    // 2D simulations don't necessarily have a zero-size z-dimension, but it is convenient for us if we assume one.
    vec3<Scalar> e3(0,0,0);
    if (ndim == 3)
        e3 = vec3<Scalar>(box.getLatticeVector(2));

    // Maximum interaction range is the sum of the system box circumsphere diameter and the max particle circumsphere diameter and move distance
    Scalar range = 0.0f;
    // Try four linearly independent body diagonals and find the longest
    vec3<Scalar> body_diagonal;
    body_diagonal = e1 - e2 - e3;
    range = detail::max(range, dot(body_diagonal, body_diagonal));
    body_diagonal = e1 - e2 + e3;
    range = detail::max(range, dot(body_diagonal, body_diagonal));
    body_diagonal = e1 + e2 - e3;
    range = detail::max(range, dot(body_diagonal, body_diagonal));
    body_diagonal = e1 + e2 + e3;
    range = detail::max(range, dot(body_diagonal, body_diagonal));
    range = fast::sqrt(range);

    Scalar max_trans_d_and_diam(0.0);
        {
        // access the type parameters
        ArrayHandle<Scalar> h_d(m_d, access_location::host, access_mode::read);

       // for each type, create a temporary shape and return the maximum sum of diameter and move size
        for (unsigned int typ = 0; typ < this->m_pdata->getNTypes(); typ++)
            {
            Shape temp(quat<Scalar>(), m_params[typ]);

            Scalar r_cut_patch(0.0);
            if (m_patch)
                {
                r_cut_patch = (Scalar)m_patch->getRCut() + m_patch->getAdditiveCutoff(typ);
                }

            Scalar range_i = detail::max((Scalar)temp.getCircumsphereDiameter(),r_cut_patch);
            max_trans_d_and_diam = detail::max(max_trans_d_and_diam, range_i+Scalar(m_nselect)*h_d.data[typ]);
            }
        }

    range += max_trans_d_and_diam;

    // add any extra requested width
    range += m_extra_image_width;

    Scalar range_sq = range*range;

    // initialize loop
    int3 hkl;
    bool added_images = true;
    int hkl_max = 0;
    const int crazybig = 30;
    while (added_images == true)
        {
        added_images = false;

        int x_max = hkl_max;
        int y_max = hkl_max;
        int z_max = 0;
        if (ndim == 3)
            z_max = hkl_max;

        #ifdef ENABLE_MPI
        if (m_pdata->getDomainDecomposition())
            {
            Index3D di = m_pdata->getDomainDecomposition()->getDomainIndexer();
            if (di.getW() > 1) x_max = 0;
            if (di.getH() > 1) y_max = 0;
            if (di.getD() > 1) z_max = 0;
            }
        #endif

        // for h in -hkl_max..hkl_max
        //  for k in -hkl_max..hkl_max
        //   for l in -hkl_max..hkl_max
        //    check if exterior to box of images: if abs(h) == hkl_max || abs(k) == hkl_max || abs(l) == hkl_max
        //     if abs(h*e1 + k*e2 + l*e3) <= range; then image_list.push_back(hkl) && added_cells = true;
        for (hkl.x = -x_max; hkl.x <= x_max; hkl.x++)
            {
            for (hkl.y = -y_max; hkl.y <= y_max; hkl.y++)
                {
                for (hkl.z = -z_max; hkl.z <= z_max; hkl.z++)
                    {
                    // Note that the logic of the following line needs to work in 2 and 3 dimensions
                    if (abs(hkl.x) == hkl_max || abs(hkl.y) == hkl_max || abs(hkl.z) == hkl_max)
                        {
                        vec3<Scalar> r = Scalar(hkl.x) * e1 + Scalar(hkl.y) * e2 + Scalar(hkl.z) * e3;
                        // include primary image so we can do checks in in one loop
                        if (dot(r,r) <= range_sq)
                            {
                            vec3<Scalar> img = (Scalar)hkl.x*e1+(Scalar)hkl.y*e2+(Scalar)hkl.z*e3;
                            m_image_list.push_back(img);
                            m_image_hkl.push_back(make_int3(hkl.x, hkl.y, hkl.z));
                            added_images = true;
                            }
                        }
                    }
                }
            }
        if (!m_hkl_max_warning_issued && hkl_max > crazybig)
            {
            m_hkl_max_warning_issued = true;
            m_exec_conf->msg->warning() << "Exceeded sanity limit for image list, generated out to " << hkl_max
                                     << " lattice vectors. Logic error?" << std::endl
                                     << "This message will not be repeated." << std::endl;

            break;
            }

        hkl_max++;
        }

    // cout << "built image list" << std::endl;
    // for (unsigned int i = 0; i < m_image_list.size(); i++)
    //     cout << m_image_list[i].x << " " << m_image_list[i].y << " " << m_image_list[i].z << std::endl;
    // cout << std::endl;

    // warn the user if more than one image in each direction is activated
    unsigned int img_warning = 9;
    if (ndim == 3)
        {
        img_warning = 27;
        }
    if (!m_image_list_warning_issued && m_image_list.size() > img_warning)
        {
        m_image_list_warning_issued = true;
        m_exec_conf->msg->warning() << "Box size is too small or move size is too large for the minimum image convention." << std::endl
                                    << "Testing " << m_image_list.size() << " images per trial move, performance may slow." << std::endl
                                    << "This message will not be repeated." << std::endl;
        }

    m_exec_conf->msg->notice(8) << "Updated image list: " << m_image_list.size() << " images" << std::endl;
    if (m_prof) m_prof->pop();

    return m_image_list;
    }

template <class Shape>
void IntegratorHPMCMono<Shape>::updateCellWidth()
    {
    m_nominal_width = getMaxCoreDiameter();

    if (m_patch)
        {
        Scalar max_extent = 0.0;
        for (unsigned int typ = 0; typ < this->m_pdata->getNTypes(); typ++)
            {
            max_extent = std::max(max_extent, m_patch->getAdditiveCutoff(typ));
            }

        m_nominal_width = std::max(m_nominal_width, max_extent+m_patch->getRCut());
        }

    // changing the cell width means that the particle shapes have changed, assume this invalidates the
    // image list and aabb tree
    m_image_list_valid = false;
    m_aabb_tree_invalid = true;
    }

template <class Shape>
void IntegratorHPMCMono<Shape>::growAABBList(unsigned int N)
    {
    if (N > m_aabbs_capacity)
        {
        m_aabbs_capacity = N;
        if (m_aabbs != NULL)
            free(m_aabbs);

        int retval = posix_memalign((void**)&m_aabbs, 32, N*sizeof(detail::AABB));
        if (retval != 0)
            {
            m_exec_conf->msg->error() << "Error allocating aligned memory" << std::endl;
            throw std::runtime_error("Error allocating AABB memory");
            }
        }
    }


/*! Call any time an up to date AABB tree is needed. IntegratorHPMCMono internally tracks whether
    the tree needs to be rebuilt or if the current tree can be used.

    buildAABBTree() relies on the member variable m_aabb_tree_invalid to work correctly. Any time particles
    are moved (and not updated with m_aabb_tree->update()) or the particle list changes order, m_aabb_tree_invalid
    needs to be set to true. Then buildAABBTree() will know to rebuild the tree from scratch on the next call. Typically
    this is on the next timestep. But in same cases (i.e. NPT), the tree may need to be rebuilt several times in a
    single step because of box volume moves.

    Subclasses that override update() or other methods must be user to set m_aabb_tree_invalid appropriately, or
    erroneous simulations will result.

    \returns A reference to the tree.
*/
template <class Shape>
const detail::AABBTree& IntegratorHPMCMono<Shape>::buildAABBTree()
    {
    if (m_aabb_tree_invalid)
        {
        m_exec_conf->msg->notice(8) << "Building AABB tree: " << m_pdata->getN() << " ptls " << m_pdata->getNGhosts() << " ghosts" << std::endl;
        if (this->m_prof) this->m_prof->push(this->m_exec_conf, "AABB tree build");
        // build the AABB tree
            {
            ArrayHandle<Scalar4> h_postype(m_pdata->getPositions(), access_location::host, access_mode::read);
            ArrayHandle<Scalar4> h_orientation(m_pdata->getOrientationArray(), access_location::host, access_mode::read);

            // grow the AABB list to the needed size
            unsigned int n_aabb = m_pdata->getN()+m_pdata->getNGhosts();
            if (n_aabb > 0)
                {
                growAABBList(n_aabb);
                for (unsigned int cur_particle = 0; cur_particle < n_aabb; cur_particle++)
                    {
                    unsigned int i = cur_particle;
                    unsigned int typ_i = __scalar_as_int(h_postype.data[i].w);
                    Shape shape(quat<Scalar>(h_orientation.data[i]), m_params[typ_i]);

                    if (!this->m_patch)
                        m_aabbs[i] = shape.getAABB(vec3<Scalar>(h_postype.data[i]));
                    else
                        {
                        Scalar radius = std::max(0.5*shape.getCircumsphereDiameter(),
                            0.5*this->m_patch->getAdditiveCutoff(typ_i));
                        m_aabbs[i] = detail::AABB(vec3<Scalar>(h_postype.data[i]), radius);
                        }
                    }
                m_aabb_tree.buildTree(m_aabbs, n_aabb);
                }
            }

        if (this->m_prof) this->m_prof->pop(this->m_exec_conf);
        }

    m_aabb_tree_invalid = false;
    return m_aabb_tree;
    }

/*! Call to reduce the m_d values down to safe levels for the bvh tree + small box limitations. That code path
    will not work if particles can wander more than one image in a time step.

    In MPI simulations, they may not move more than half a local box length.
*/
template <class Shape>
void IntegratorHPMCMono<Shape>::limitMoveDistances()
    {
    Scalar3 npd_global = m_pdata->getGlobalBox().getNearestPlaneDistance();
    Scalar min_npd = detail::min(npd_global.x, npd_global.y);
    if (this->m_sysdef->getNDimensions() == 3)
        {
        min_npd = detail::min(min_npd, npd_global.z);
        }

    ArrayHandle<Scalar> h_d(m_d, access_location::host, access_mode::readwrite);
    for (unsigned int typ = 0; typ < this->m_pdata->getNTypes(); typ++)
        {
        if (m_nselect * h_d.data[typ] > min_npd)
            {
            h_d.data[typ] = min_npd / Scalar(m_nselect);
            m_exec_conf->msg->warning() << "Move distance or nselect too big, reducing move distance to "
                                        << h_d.data[typ] << " for type " << m_pdata->getNameByType(typ) << std::endl;
            m_image_list_valid = false;
            }
        // Sanity check should be performed in code where parameters can be adjusted.
        if (h_d.data[typ] < Scalar(0.0))
            {
            m_exec_conf->msg->warning() << "Move distance has become negative for type " << m_pdata->getNameByType(typ)
                                        << ". This should never happen. Please file a bug report." << std::endl;
            h_d.data[typ] = Scalar(0.0);
            }
        }
    }

/*! Function for finding all overlaps in a system by particle tag. returns an unraveled form of an NxN matrix
 * with true/false indicating the overlap status of the ith and jth particle
 */
template <class Shape>
std::vector<bool> IntegratorHPMCMono<Shape>::mapOverlaps()
    {
    #ifdef ENABLE_MPI
    if (m_pdata->getDomainDecomposition())
        {
        m_exec_conf->msg->error() << "map_overlaps does not support MPI parallel jobs" << std::endl;
        throw std::runtime_error("map_overlaps does not support MPI parallel jobs");
        }
    #endif

    unsigned int N = m_pdata->getN();

    std::vector<bool> overlap_map(N*N, false);

    m_exec_conf->msg->notice(10) << "HPMC overlap mapping" << std::endl;

    unsigned int err_count = 0;

    // build an up to date AABB tree
    buildAABBTree();
    // update the image list
    updateImageList();

    // access particle data and system box
    ArrayHandle<Scalar4> h_postype(m_pdata->getPositions(), access_location::host, access_mode::read);
    ArrayHandle<Scalar4> h_orientation(m_pdata->getOrientationArray(), access_location::host, access_mode::read);
    ArrayHandle<unsigned int> h_tag(m_pdata->getTags(), access_location::host, access_mode::read);

    // Loop over all particles
    for (unsigned int i = 0; i < N; i++)
        {
        // read in the current position and orientation
        Scalar4 postype_i = h_postype.data[i];
        Scalar4 orientation_i = h_orientation.data[i];
        Shape shape_i(quat<Scalar>(orientation_i), m_params[__scalar_as_int(postype_i.w)]);
        vec3<Scalar> pos_i = vec3<Scalar>(postype_i);

        // Check particle against AABB tree for neighbors
        detail::AABB aabb_i_local = shape_i.getAABB(vec3<Scalar>(0,0,0));

        const unsigned int n_images = m_image_list.size();
        for (unsigned int cur_image = 0; cur_image < n_images; cur_image++)
            {
            vec3<Scalar> pos_i_image = pos_i + m_image_list[cur_image];
            detail::AABB aabb = aabb_i_local;
            aabb.translate(pos_i_image);

            // stackless search
            for (unsigned int cur_node_idx = 0; cur_node_idx < m_aabb_tree.getNumNodes(); cur_node_idx++)
                {
                if (detail::overlap(m_aabb_tree.getNodeAABB(cur_node_idx), aabb))
                    {
                    if (m_aabb_tree.isNodeLeaf(cur_node_idx))
                        {
                        for (unsigned int cur_p = 0; cur_p < m_aabb_tree.getNodeNumParticles(cur_node_idx); cur_p++)
                            {
                            // read in its position and orientation
                            unsigned int j = m_aabb_tree.getNodeParticle(cur_node_idx, cur_p);

                            // skip i==j in the 0 image
                            if (cur_image == 0 && i == j)
                                {
                                continue;
                                }

                            Scalar4 postype_j = h_postype.data[j];
                            Scalar4 orientation_j = h_orientation.data[j];

                            // put particles in coordinate system of particle i
                            vec3<Scalar> r_ij = vec3<Scalar>(postype_j) - pos_i_image;

                            Shape shape_j(quat<Scalar>(orientation_j), m_params[__scalar_as_int(postype_j.w)]);

                            if (h_tag.data[i] <= h_tag.data[j]
                                && check_circumsphere_overlap(r_ij, shape_i, shape_j)
                                && test_overlap(r_ij, shape_i, shape_j, err_count)
                                && test_overlap(-r_ij, shape_j, shape_i, err_count))
                                {
                                overlap_map[h_tag.data[j]+N*h_tag.data[i]] = true;
                                }
                            }
                        }
                    }
                else
                    {
                    // skip ahead
                    cur_node_idx += m_aabb_tree.getNodeSkip(cur_node_idx);
                    }
                } // end loop over AABB nodes
            } // end loop over images
        } // end loop over particles
    return overlap_map;
    }

/*! Function for returning a python list of all overlaps in a system by particle
  tag. returns an unraveled form of an NxN matrix with true/false indicating
  the overlap status of the ith and jth particle
 */
template <class Shape>
pybind11::list IntegratorHPMCMono<Shape>::PyMapOverlaps()
    {
    std::vector<bool> v = IntegratorHPMCMono<Shape>::mapOverlaps();
    pybind11::list overlap_map;
    // for( unsigned int i = 0; i < sizeof(v)/sizeof(v[0]); i++ )
    for (auto i: v)
        {
        overlap_map.append(pybind11::cast<bool>(i));
        }
    return overlap_map;
    }

template <class Shape>
void IntegratorHPMCMono<Shape>::connectGSDSignal(
                                                    std::shared_ptr<GSDDumpWriter> writer,
                                                    std::string name)
    {
    _connectGSDSignal(this, writer, name);
    // typedef hoomd::detail::SharedSignalSlot<int(gsd_handle&)> SlotType;
    // auto func = std::bind(&IntegratorHPMCMono<Shape>::slotWriteGSD, this, std::placeholders::_1, name);
    // std::shared_ptr<hoomd::detail::SignalSlot> pslot( new SlotType(writer->getWriteSignal(), func));
    // addSlot(pslot);
    }

template <class Shape>
int IntegratorHPMCMono<Shape>::slotWriteGSD( gsd_handle& handle, std::string name ) const
    {
    m_exec_conf->msg->notice(10) << "IntegratorHPMCMono writing to GSD File to name: "<< name << std::endl;
    int retval = 0;
    // create schema helpers
    #ifdef ENABLE_MPI
    bool mpi=(bool)m_pdata->getDomainDecomposition();
    #else
    bool mpi=false;
    #endif
    gsd_schema_hpmc schema(m_exec_conf, mpi);
    gsd_shape_schema<typename Shape::param_type> schema_shape(m_exec_conf, mpi);

    // access parameters
    ArrayHandle<Scalar> h_d(m_d, access_location::host, access_mode::read);
    ArrayHandle<Scalar> h_a(m_a, access_location::host, access_mode::read);
    schema.write(handle, "state/hpmc/integrate/d", m_pdata->getNTypes(), h_d.data, GSD_TYPE_DOUBLE);
    if(m_hasOrientation)
        {
        schema.write(handle, "state/hpmc/integrate/a", m_pdata->getNTypes(), h_a.data, GSD_TYPE_DOUBLE);
        }
    retval |= schema_shape.write(handle, name, m_pdata->getNTypes(), m_params);

    return retval;
    }

template <class Shape>
bool IntegratorHPMCMono<Shape>::restoreStateGSD( std::shared_ptr<GSDReader> reader, std::string name)
    {
    bool success = true;
    m_exec_conf->msg->notice(10) << "IntegratorHPMCMono from GSD File to name: "<< name << std::endl;
    uint64_t frame = reader->getFrame();
    // create schemas
    #ifdef ENABLE_MPI
    bool mpi=(bool)m_pdata->getDomainDecomposition();
    #else
    bool mpi=false;
    #endif
    gsd_schema_hpmc schema(m_exec_conf, mpi);
    gsd_shape_schema<typename Shape::param_type> schema_shape(m_exec_conf, mpi);

    ArrayHandle<Scalar> h_d(m_d, access_location::host, access_mode::readwrite);
    ArrayHandle<Scalar> h_a(m_a, access_location::host, access_mode::readwrite);
    schema.read(reader, frame, "state/hpmc/integrate/d", m_pdata->getNTypes(), h_d.data, GSD_TYPE_DOUBLE);
    if(m_hasOrientation)
        {
        schema.read(reader, frame, "state/hpmc/integrate/a", m_pdata->getNTypes(), h_a.data, GSD_TYPE_DOUBLE);
        }
    schema_shape.read(reader, frame, name, m_pdata->getNTypes(), m_params);
    return success;
    }

//! Export the IntegratorHPMCMono class to python
/*! \param name Name of the class in the exported python module
    \tparam Shape An instantiation of IntegratorHPMCMono<Shape> will be exported
*/
template < class Shape > void export_IntegratorHPMCMono(pybind11::module& m, const std::string& name)
    {
    pybind11::class_< IntegratorHPMCMono<Shape>, std::shared_ptr< IntegratorHPMCMono<Shape> > >(m, name.c_str(), pybind11::base<IntegratorHPMC>())
          .def(pybind11::init< std::shared_ptr<SystemDefinition>, unsigned int >())
          .def("setParam", &IntegratorHPMCMono<Shape>::setParam)
          .def("setOverlapChecks", &IntegratorHPMCMono<Shape>::setOverlapChecks)
          .def("setExternalField", &IntegratorHPMCMono<Shape>::setExternalField)
          .def("setPatchEnergy", &IntegratorHPMCMono<Shape>::setPatchEnergy)
          .def("mapOverlaps", &IntegratorHPMCMono<Shape>::PyMapOverlaps)
          .def("restoreStateGSD", &IntegratorHPMCMono<Shape>::restoreStateGSD)
          .def("connectGSDSignal", &IntegratorHPMCMono<Shape>::connectGSDSignal)
          ;
    }

} // end namespace hpmc

#endif // _INTEGRATOR_HPMC_MONO_H_<|MERGE_RESOLUTION|>--- conflicted
+++ resolved
@@ -1079,7 +1079,6 @@
     return overlap_count;
     }
 
-<<<<<<< HEAD
 /*! \param timestep current step
     \param early_exit exit at first overlap found if true
     \returns number of overlaps if early_exit=false, 1 if early_exit=true
@@ -1090,7 +1089,6 @@
     return countOverlapsEx<unsigned int*>(timestep, early_exit, nullptr, nullptr);
     }
 
-=======
 template<class Shape>
 float IntegratorHPMCMono<Shape>::computePatchEnergy(unsigned int timestep)
     {
@@ -1232,7 +1230,6 @@
     }
 
 
->>>>>>> b7f98d02
 template <class Shape>
 Scalar IntegratorHPMCMono<Shape>::getMaxCoreDiameter()
     {
@@ -1248,9 +1245,6 @@
     }
 
 template <class Shape>
-<<<<<<< HEAD
-void IntegratorHPMCMono<Shape>::setParam(unsigned int typ,  const param_type& param, bool update)
-=======
 OverlapReal IntegratorHPMCMono<Shape>::getMinCoreDiameter()
     {
     // for each type, create a temporary shape and return the minimum diameter
@@ -1274,7 +1268,6 @@
 
 template <class Shape>
 void IntegratorHPMCMono<Shape>::setParam(unsigned int typ,  const param_type& param)
->>>>>>> b7f98d02
     {
     // validate input
     if (typ >= this->m_pdata->getNTypes())
