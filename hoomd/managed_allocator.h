// Copyright (c) 2009-2021 The Regents of the University of Michigan
// This file is part of the HOOMD-blue project, released under the BSD 3-Clause License.

//! Class to perform cudaMallocManaged allocations
//! Adapted from github.com/jaredhoberock/managed_allocator

#pragma once

#ifdef ENABLE_HIP
#include <hip/hip_runtime.h>
#endif

#include "GlobalArray.h" // for my_align
#include <iostream>
#include <memory>

namespace hoomd
    {
namespace detail
    {
template<class T> class managed_allocator
    {
    public:
    //! Default constructor
    managed_allocator() : m_use_device(false) { }

    //! Ctor
    managed_allocator(bool use_device) : m_use_device(use_device) { }

    using value_type = T;
    using propagate_on_container_copy_assignment = std::true_type;
    using propagate_on_container_move_assignment = std::true_type;
    using propagate_on_container_swap = std::true_type;

    value_type* allocate(std::size_t n)
        {
        void* result = nullptr;

#ifdef ENABLE_HIP
        if (m_use_device)
            {
            size_t allocation_bytes = n * sizeof(T);

            hipError_t error = hipMallocManaged(&result, allocation_bytes, hipMemAttachGlobal);
            if (error != hipSuccess)
                {
                std::cerr << hipGetErrorString(error) << std::endl;
                throw std::runtime_error("managed_allocator: Error allocating managed memory");
                }
            }
        else
#endif
            {
            int retval = posix_memalign(&result, 32, n * sizeof(T));
            if (retval != 0)
                {
                throw std::runtime_error("Error allocating aligned memory");
                }
            }

        return (value_type*)result;
        }

    // Static version, also constructs objects
    /*! \param n Number of elements to allote
        \param use_device Whether to use cudaMallocManaged
        \param align_size Number of bytes to align start of allocation to
        \param allocation_bytes (Return value) Size of total allocation (including aligned part)
        \param allocation_ptr (Return value) Start of un-aligned allocation
     */
    static value_type* allocate_construct_aligned(std::size_t n,
                                                  bool use_device,
                                                  size_t align_size,
                                                  size_t& allocation_bytes,
                                                  void*& allocation_ptr)
        {
        void* result = nullptr;

#ifdef ENABLE_HIP
        if (use_device)
            {
            allocation_bytes = n * sizeof(T);

            if (align_size)
                allocation_bytes = ((n * sizeof(T)) / align_size + 1) * align_size;

            hipError_t error = hipMallocManaged(&result, allocation_bytes, hipMemAttachGlobal);
            if (error != hipSuccess)
                {
                std::cerr << hipGetErrorString(error) << std::endl;
                throw std::runtime_error("managed_allocator: Error allocating managed memory");
                }

            allocation_ptr = result;

            if (align_size)
                {
// align to align_size
#ifndef NO_STD_ALIGN
                std::align(align_size, n * sizeof(T), result, allocation_bytes);
#else
                hoomd::detail::my_align(align_size, n * sizeof(T), result, allocation_bytes);
#endif

                if (!result)
                    throw std::runtime_error("managed_allocator: Error aligning managed memory");
                }
            }
        else
#endif
            {
            if (align_size > 0)
                {
                int retval = posix_memalign((void**)&result, align_size, n * sizeof(T));
                if (retval != 0)
                    {
                    throw std::runtime_error("Error allocating aligned memory");
                    }
                }
            else
                {
                result = malloc(n * sizeof(T));
                if (!result)
                    throw std::runtime_error("Error allocating memory");
                }
            allocation_bytes = n * sizeof(T);
            allocation_ptr = result;
            }

#ifdef ENABLE_HIP
        if (use_device)
            {
            hipError_t error = hipDeviceSynchronize();
            if (error != hipSuccess)
                {
                std::cerr << hipGetErrorString(error) << std::endl;
                throw std::runtime_error(
                    "managed_allocator: Error on device sync during allocate_construct");
                }
            }
#endif

        // construct objects explicitly using placement new
        for (std::size_t i = 0; i < n; ++i)
            ::new ((void**)&((value_type*)result)[i]) value_type;

        return (value_type*)result;
        }

    void deallocate(value_type* ptr, std::size_t N)
        {
#ifdef ENABLE_HIP
        if (m_use_device)
            {
            hipError_t error = hipFree(ptr);
            if (error != hipSuccess)
                {
                std::cerr << hipGetErrorString(error) << std::endl;
                throw std::runtime_error("managed_allocator: Error freeing managed memory");
                }
            }
        else
#endif
            {
            free(ptr);
            }
        }

    //! Static version, also destroys objects
    /*! \param ptr Start of aligned memory allocation
        \param N Number elements allocated
        \param use_device Whether this is a CUDA managed memory allocation
        \param allocation_ptr address of unaligned allocation that includes the aligned portion
     */
    static void deallocate_destroy_aligned(value_type* ptr,
                                           std::size_t N,
                                           bool use_device,
                                           void* allocation_ptr)
        {
#ifdef ENABLE_HIP
        if (use_device)
            {
            hipError_t error = hipDeviceSynchronize();
            if (error != hipSuccess)
                {
                std::cerr << hipGetErrorString(error) << std::endl;
                throw std::runtime_error(
                    "managed_allocator: Error on device sync during deallocate_destroy");
                }
            }
#endif

        // we used placement new in the allocation, so call destructors explicitly
        for (std::size_t i = 0; i < N; ++i)
            {
            ptr[i].~value_type();
            }

#ifdef ENABLE_HIP
        if (use_device)
            {
            hipError_t error = hipFree(allocation_ptr);
            if (error != hipSuccess)
                {
                std::cerr << hipGetErrorString(error) << std::endl;
                throw std::runtime_error("managed_allocator: Error freeing managed memory");
                }
            }
        else
#endif
            {
            free(allocation_ptr);
            }
        }

    bool usesDevice() const
        {
        return m_use_device;
        };

    private:
    bool m_use_device; //!< Whether to use cudaMallocManaged
    };

template<class T, class U>
bool operator==(const managed_allocator<T>& lhs, const managed_allocator<U>& rhs)
    {
    return lhs.usesDevice() == rhs.usesDevice();
    }

template<class T, class U>
bool operator!=(const managed_allocator<T>& lhs, const managed_allocator<U>& rhs)
    {
    return lhs.usesDevice() != rhs.usesDevice();
    }

<<<<<<< HEAD
template<class T, class... Args>
std::shared_ptr<T> make_managed_shared(bool use_device, Args&&... args)
    {
    auto allocator = managed_allocator<T>(use_device);
    auto* memory = allocator.allocate(1);
    T* value_ptr = new (memory) T(std::forward(args)...);
    return std::shared_ptr<T>(value_ptr,
                              [allocator = std::move(allocator)](T* ptr) mutable
                              { allocator.deallocate(ptr, 1); });
    }
=======
    } // end namespace detail

    } // end namespace hoomd
>>>>>>> fcaa5442
<|MERGE_RESOLUTION|>--- conflicted
+++ resolved
@@ -234,7 +234,6 @@
     return lhs.usesDevice() != rhs.usesDevice();
     }
 
-<<<<<<< HEAD
 template<class T, class... Args>
 std::shared_ptr<T> make_managed_shared(bool use_device, Args&&... args)
     {
@@ -245,8 +244,6 @@
                               [allocator = std::move(allocator)](T* ptr) mutable
                               { allocator.deallocate(ptr, 1); });
     }
-=======
     } // end namespace detail
 
-    } // end namespace hoomd
->>>>>>> fcaa5442
+    } // end namespace hoomd