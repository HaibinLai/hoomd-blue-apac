--- conflicted
+++ resolved
@@ -1,8 +1,4 @@
-<<<<<<< HEAD
-// Copyright (c) 2009-2017 The Regents of the University of Michigan
-=======
 // Copyright (c) 2009-2018 The Regents of the University of Michigan
->>>>>>> a4a24a6d
 // This file is part of the HOOMD-blue project, released under the BSD 3-Clause License.
 
 
@@ -91,33 +87,8 @@
 The following #defines help get around this
 */
 
-<<<<<<< HEAD
-#if (PYBIND11_VERSION_MAJOR) != 1 || (PYBIND11_VERSION_MINOR) != 8
-#error HOOMD-blue requires pybind11 1.8.x
-#endif
-
-#if PY_VERSION_HEX >= 0x03000000
-#define MY_PY_VER_3x
-#else
-#define MY_PY_VER_2x
-#endif
-
-#ifdef MY_PY_VER_3x
-void *my_import_array()
-    {
-    import_array();
-    return NULL;
-    }
-#endif
-#ifdef MY_PY_VER_2x
-void my_import_array()
-    {
-    import_array();
-    }
-=======
 #if (PYBIND11_VERSION_MAJOR) != 2 || (PYBIND11_VERSION_MINOR) != 2
 #error HOOMD-blue requires pybind11 2.2.x
->>>>>>> a4a24a6d
 #endif
 
 //! Method for getting the current version of HOOMD
