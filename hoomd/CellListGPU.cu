--- conflicted
+++ resolved
@@ -9,13 +9,8 @@
 #include "hoomd/extern/util/mgpucontext.h"
 #include "hoomd/extern/kernels/localitysort.cuh"
 
-<<<<<<< HEAD
-#include <thrust/fill.h>
-#include <thrust/device_ptr.h>
-=======
 #include <thrust/device_vector.h>
 #include <thrust/sort.h>
->>>>>>> 3e65d7b2
 
 /*! \file CellListGPU.cu
     \brief Defines GPU kernel code for cell list generation on the GPU
